name: cuml_dev
channels:
- rapidsai
- nvidia
- rapidsai-nightly
- conda-forge
dependencies:
- cudatoolkit=10.1
- clang=8.0.1
- clang-tools=8.0.1
- cmake=3.14.5
- numba>=0.46
- cupy>=7,<8.0.0a0
- cudf=0.15*
- rmm=0.15*
- cython>=0.29,<0.30
- pytest>=4.6
- pytest-timeout
- scikit-learn>=0.21
- umap-learn>=0.3.9
- scikit-learn>=0.21
- dask>=2.12.0
- distributed>=2.12.0
- dask-cuda=0.15*
- dask-cudf=0.15*
- dask-ml
- ucx-py=0.15*
- nccl>=2.5
- libcumlprims=0.15.0a200720
- statsmodels
- treelite=0.92
- doxygen
- sphinx
- sphinx_rtd_theme
- numpydoc
- nbsphinx
- recommonmark
<<<<<<< HEAD
- faiss-proc=*=cuda
- libfaiss
=======
- ipython
>>>>>>> c5a5387e
- pip
- pip:
    - sphinx_markdown_tables
    - git+https://github.com/dask/dask.git
    - git+https://github.com/dask/distributed.git<|MERGE_RESOLUTION|>--- conflicted
+++ resolved
@@ -35,12 +35,9 @@
 - numpydoc
 - nbsphinx
 - recommonmark
-<<<<<<< HEAD
 - faiss-proc=*=cuda
 - libfaiss
-=======
 - ipython
->>>>>>> c5a5387e
 - pip
 - pip:
     - sphinx_markdown_tables
