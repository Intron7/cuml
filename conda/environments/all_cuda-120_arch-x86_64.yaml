--- conflicted
+++ resolved
@@ -18,15 +18,9 @@
 - cupy>=12.0.0
 - cxx-compiler
 - cython>=3.0.0
-<<<<<<< HEAD
-- dask-core>=2023.7.1
+- dask-core==2023.9.2
 - dask-cuda==23.12.*
 - dask-cudf==23.12.*
-=======
-- dask-core==2023.9.2
-- dask-cuda==23.10.*
-- dask-cudf==23.10.*
->>>>>>> 3c4ceb96
 - dask-ml
 - dask==2023.9.2
 - distributed==2023.9.2
