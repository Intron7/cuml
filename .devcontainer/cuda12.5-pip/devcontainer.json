{
  "build": {
    "context": "${localWorkspaceFolder}/.devcontainer",
    "dockerfile": "${localWorkspaceFolder}/.devcontainer/Dockerfile",
    "args": {
      "CUDA": "12.5",
      "PYTHON_PACKAGE_MANAGER": "pip",
      "BASE": "rapidsai/devcontainers:24.10-cpp-cuda12.5-ucx1.17.0-openmpi-ubuntu22.04"
    }
  },
  "runArgs": [
    "--rm",
    "--name",
    "${localEnv:USER:anon}-rapids-${localWorkspaceFolderBasename}-24.10-cuda12.5-pip"
  ],
  "hostRequirements": {"gpu": "optional"},
  "features": {
<<<<<<< HEAD
    "ghcr.io/rapidsai/devcontainers/features/cuda:24.8": {
=======
    "ghcr.io/rapidsai/devcontainers/features/cuda:24.10": {
>>>>>>> 9b8ebbc7
      "version": "12.5",
      "installcuBLAS": true,
      "installcuSOLVER": true,
      "installcuRAND": true,
      "installcuSPARSE": true
    },
    "ghcr.io/rapidsai/devcontainers/features/rapids-build-utils:24.10": {}
  },
  "overrideFeatureInstallOrder": [
    "ghcr.io/rapidsai/devcontainers/features/cuda",
    "ghcr.io/rapidsai/devcontainers/features/rapids-build-utils"
  ],
  "initializeCommand": ["/bin/bash", "-c", "mkdir -m 0755 -p ${localWorkspaceFolder}/../.{aws,cache,config/pip,local/share/${localWorkspaceFolderBasename}-cuda12.5-venvs}"],
  "postAttachCommand": ["/bin/bash", "-c", "if [ ${CODESPACES:-false} = 'true' ]; then . devcontainer-utils-post-attach-command; . rapids-post-attach-command; fi"],
  "workspaceFolder": "/home/coder",
  "workspaceMount": "source=${localWorkspaceFolder},target=/home/coder/cuml,type=bind,consistency=consistent",
  "mounts": [
    "source=${localWorkspaceFolder}/../.aws,target=/home/coder/.aws,type=bind,consistency=consistent",
    "source=${localWorkspaceFolder}/../.cache,target=/home/coder/.cache,type=bind,consistency=consistent",
    "source=${localWorkspaceFolder}/../.config,target=/home/coder/.config,type=bind,consistency=consistent",
    "source=${localWorkspaceFolder}/../.local/share/${localWorkspaceFolderBasename}-cuda12.5-venvs,target=/home/coder/.local/share/venvs,type=bind,consistency=consistent"
  ],
  "customizations": {
    "vscode": {
      "extensions": [
        "ms-python.flake8",
        "nvidia.nsight-vscode-edition"
      ]
    }
  }
}<|MERGE_RESOLUTION|>--- conflicted
+++ resolved
@@ -15,11 +15,7 @@
   ],
   "hostRequirements": {"gpu": "optional"},
   "features": {
-<<<<<<< HEAD
-    "ghcr.io/rapidsai/devcontainers/features/cuda:24.8": {
-=======
     "ghcr.io/rapidsai/devcontainers/features/cuda:24.10": {
->>>>>>> 9b8ebbc7
       "version": "12.5",
       "installcuBLAS": true,
       "installcuSOLVER": true,
