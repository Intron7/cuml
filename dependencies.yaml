# Dependency list for https://github.com/rapidsai/dependency-file-generator
files:
  all:
    output: conda
    matrix:
      cuda: ["11.8", "12.5"]
      arch: [x86_64]
    includes:
      - common_build
      - cuda
      - cuda_version
      - depends_on_cudf
      - depends_on_cuda_python
      - depends_on_cupy
      - depends_on_cuvs
      - depends_on_dask_cudf
      - depends_on_libcumlprims
      - depends_on_libcuvs
      - depends_on_libraft
      - depends_on_librmm
      - depends_on_pylibraft
      - depends_on_raft_dask
      - depends_on_rmm
      - docs
      - py_build_cuml
      - py_run_cuml
      - py_version
      - rapids_build_backend
      - test_python
  cpp_all:
    output: conda
    matrix:
      cuda: ["11.8", "12.5"]
      arch: [x86_64]
    includes:
      - common_build
      - cuda
      - cuda_version
      - depends_on_libcumlprims
      - depends_on_libcuvs
      - depends_on_libraft_headers
      - depends_on_librmm
  checks:
    output: none
    includes:
      - checks
      - py_version
  clang_tidy:
    output: conda
    matrix:
      cuda: ["11.8"]
      arch: [x86_64]
    includes:
      - clang_tidy
      - common_build
      - cuda
      - cuda_version
      - depends_on_libcumlprims
      - depends_on_libcuvs
      - depends_on_libraft_headers
      - depends_on_librmm
  docs:
    output: none
    includes:
      - cuda_version
      - docs
      - py_version
  test_cpp:
    output: none
    includes:
      - cuda_version
      - depends_on_libcuml
      - test_libcuml
      - test_cpp
  test_python:
    output: none
    includes:
      - cuda_version
      - depends_on_cuml
      - depends_on_libcuml
      - py_version
      - test_python
  test_notebooks:
    output: none
    includes:
      - cuda_version
      - depends_on_cuml
      - depends_on_cupy
      - depends_on_cuvs
      - depends_on_dask_cudf
      - depends_on_pylibraft
      - depends_on_raft_dask
      - depends_on_rmm
      - py_run_cuml
      - py_version
      - test_notebooks
  py_build_cuml:
    output: pyproject
    pyproject_dir: python/cuml
    extras:
      table: build-system
    includes:
      - rapids_build_backend
  py_rapids_build_cuml:
    output: pyproject
    pyproject_dir: python/cuml
    extras:
      table: tool.rapids-build-backend
      key: requires
    includes:
      - common_build
      - depends_on_cuda_python
      - depends_on_libcuml
      - depends_on_libcumlprims
      - depends_on_libcuvs
      - depends_on_libraft
      - depends_on_librmm
      - depends_on_pylibraft
      - depends_on_rmm
      - py_build_cuml
  py_run_cuml:
    output: pyproject
    pyproject_dir: python/cuml
    extras:
      table: project
    includes:
      - cuda_wheels
      - depends_on_cuda_python
      - depends_on_cudf
      - depends_on_cupy
      - depends_on_cuvs
      - depends_on_dask_cudf
      - depends_on_libcuml
      - depends_on_pylibraft
      - depends_on_raft_dask
      - depends_on_rmm
      - py_run_cuml
  py_test_cuml:
    output: pyproject
    pyproject_dir: python/cuml
    extras:
      table: project.optional-dependencies
      key: test
    includes:
      - test_python
  py_build_libcuml:
    output: pyproject
    pyproject_dir: python/libcuml
    extras:
      table: build-system
    includes:
      - rapids_build_backend
  py_rapids_build_libcuml:
    output: pyproject
    pyproject_dir: python/libcuml
    extras:
      table: tool.rapids-build-backend
      key: requires
    includes:
      - common_build
      - depends_on_libcuvs
      - depends_on_libraft
      - depends_on_librmm
  py_run_libcuml:
    output: pyproject
    pyproject_dir: python/libcuml
    extras:
      table: project
    includes:
      - cuda_wheels
      - depends_on_libcuvs
      - depends_on_libraft
channels:
  - rapidsai
  - rapidsai-nightly
  - dask/label/dev
  - conda-forge
  - nvidia
dependencies:
  rapids_build_backend:
    common:
      - output_types: [conda, requirements, pyproject]
        packages:
          - rapids-build-backend>=0.3.0,<0.4.0.dev0
      - output_types: [conda]
        packages:
          - scikit-build-core>=0.10.0
      - output_types: [requirements, pyproject]
        packages:
          - scikit-build-core[pyproject]>=0.10.0
  checks:
    common:
      - output_types: [conda, requirements]
        packages:
          - pre-commit
  clang_tidy:
    common:
      - output_types: [conda, requirements]
        packages:
          # clang 15 required by libcudacxx.
          - clang==15.0.7
          - clang-tools==15.0.7
          - ninja
          - tomli
  common_build:
    common:
      - output_types: [conda, requirements, pyproject]
        packages:
          - &cmake_ver cmake>=3.26.4,!=3.30.0
          - ninja
      - output_types: conda
        packages:
          - c-compiler
          - cxx-compiler
          - fmt>=11.0.2,<12
          - spdlog>=1.14.1,<1.15
    specific:
      - output_types: conda
        matrices:
          - matrix:
              arch: x86_64
            packages:
              - sysroot_linux-64==2.28
          - matrix:
              arch: aarch64
            packages:
              - sysroot_linux-aarch64==2.28
      - output_types: conda
        matrices:
          - matrix:
              arch: x86_64
              cuda: "11.8"
            packages:
              - gcc_linux-64=11.*
              - nvcc_linux-64=11.8
          - matrix:
              arch: aarch64
              cuda: "11.8"
            packages:
              - gcc_linux-64=11.*
              - nvcc_linux-aarch64=11.8
          - matrix:
              arch: x86_64
              cuda: "12.*"
            packages:
              - cuda-nvcc
              - gcc_linux-64=13.*
          - matrix:
              arch: aarch64
              cuda: "12.*"
            packages:
              - cuda-nvcc
              - gcc_linux-aarch64=13.*
  py_build_cuml:
    common:
      - output_types: [conda, requirements, pyproject]
        packages:
          - &cython cython>=3.0.0
          - &treelite treelite==4.3.0

  py_run_cuml:
    common:
      - output_types: [conda, requirements, pyproject]
        packages:
          - dask-cuda==25.4.*,>=0.0.0a0
          - joblib>=0.11
          - numba>=0.59.1,<0.61.0a0
          - numpy>=1.23,<3.0a0
            # TODO: Is scipy really a hard dependency, or should
            # we make it optional (i.e. an extra for pip
            # installation/run_constrained for conda)?
          - scipy>=1.8.0
          - packaging
          - rapids-dask-dependency==25.4.*,>=0.0.0a0
          - *treelite
      - output_types: requirements
        packages:
          # pip recognizes the index as a global option for the requirements.txt file
          - --extra-index-url=https://pypi.nvidia.com
          - --extra-index-url=https://pypi.anaconda.org/rapidsai-wheels-nightly/simple
  cuda_version:
    specific:
      - output_types: conda
        matrices:
          - matrix:
              cuda: "11.2"
            packages:
              - cuda-version=11.2
          - matrix:
              cuda: "11.4"
            packages:
              - cuda-version=11.4
          - matrix:
              cuda: "11.5"
            packages:
              - cuda-version=11.5
          - matrix:
              cuda: "11.8"
            packages:
              - cuda-version=11.8
          - matrix:
              cuda: "12.0"
            packages:
              - cuda-version=12.0
          - matrix:
              cuda: "12.2"
            packages:
              - cuda-version=12.2
          - matrix:
              cuda: "12.5"
            packages:
              - cuda-version=12.5
  cuda:
    specific:
      - output_types: conda
        matrices:
          - matrix:
              cuda: "12.*"
            packages:
              - cuda-cudart-dev
              - cuda-profiler-api
              - libcublas-dev
              - libcufft-dev
              - libcurand-dev
              - libcusolver-dev
              - libcusparse-dev
          - matrix:
              cuda: "11.8"
            packages:
              - cudatoolkit
              - libcublas-dev=11.11.3.6
              - libcublas=11.11.3.6
              - libcufft-dev=10.9.0.58
              - libcufft=10.9.0.58
              - libcurand-dev=10.3.0.86
              - libcurand=10.3.0.86
              - libcusolver-dev=11.4.1.48
              - libcusolver=11.4.1.48
              - libcusparse-dev=11.7.5.86
              - libcusparse=11.7.5.86
          - matrix:
              cuda: "11.5"
            packages:
              - cudatoolkit
              - libcublas-dev>=11.7.3.1,<=11.7.4.6
              - libcublas>=11.7.3.1,<=11.7.4.6
              - libcufft-dev>=10.6.0.54,<=10.6.0.107
              - libcufft>=10.6.0.54,<=10.6.0.107
              - libcurand-dev>=10.2.6.48,<=10.2.7.107
              - libcurand>=10.2.6.48,<=10.2.7.107
              - libcusolver-dev>=11.2.1.48,<=11.3.2.107
              - libcusolver>=11.2.1.48,<=11.3.2.107
              - libcusparse-dev>=11.7.0.31,<=11.7.0.107
              - libcusparse>=11.7.0.31,<=11.7.0.107
          - matrix:
              cuda: "11.4"
            packages:
              - cudatoolkit
              - &libcublas_dev114 libcublas-dev>=11.5.2.43,<=11.6.5.2
              - &libcublas114 libcublas>=11.5.2.43,<=11.6.5.2
              - &libcufft_dev114 libcufft-dev>=10.5.0.43,<=10.5.2.100
              - &libcufft114 libcufft>=10.5.0.43,<=10.5.2.100
              - &libcurand_dev114 libcurand-dev>=10.2.5.43,<=10.2.5.120
              - &libcurand114 libcurand>=10.2.5.43,<=10.2.5.120
              - &libcusolver_dev114 libcusolver-dev>=11.2.0.43,<=11.2.0.120
              - &libcusolver114 libcusolver>=11.2.0.43,<=11.2.0.120
              - &libcusparse_dev114 libcusparse-dev>=11.6.0.43,<=11.6.0.120
              - &libcusparse114 libcusparse>=11.6.0.43,<=11.6.0.120
          - matrix:
              cuda: "11.2"
            packages:
              - cudatoolkit
              # The NVIDIA channel doesn't publish pkgs older than 11.4 for these libs,
              # so 11.2 uses 11.4 packages (the oldest available).
              - *libcublas_dev114
              - *libcublas114
              - *libcufft_dev114
              - *libcufft114
              - *libcurand_dev114
              - *libcurand114
              - *libcusolver_dev114
              - *libcusolver114
              - *libcusparse_dev114
              - *libcusparse114
  cuda_wheels:
    specific:
      - output_types: pyproject
        matrices:
          - matrix:
              cuda: "12.*"
              use_cuda_wheels: "true"
            packages:
              - nvidia-cublas-cu12
              - nvidia-cufft-cu12
              - nvidia-curand-cu12
              - nvidia-cusparse-cu12
              - nvidia-cusolver-cu12
          # CUDA 11 does not provide wheels, so use the system libraries instead
          - matrix:
              cuda: "11.*"
              use_cuda_wheels: "true"
            packages:
              - nvidia-cublas-cu11
              - nvidia-cufft-cu11
              - nvidia-curand-cu11
              - nvidia-cusparse-cu11
              - nvidia-cusolver-cu11
          # if use_cuda_wheels=false is provided, do not add dependencies on any CUDA wheels
          # (e.g. for DLFW and pip devcontainers)
          - matrix:
              use_cuda_wheels: "false"
            packages:
          # if no matching matrix selectors passed, list the unsuffixed packages
          # (just as a source of documentation, as this populates pyproject.toml in source control)
          - matrix:
            packages:
              - nvidia-cublas
              - nvidia-cufft
              - nvidia-curand
              - nvidia-cusparse
              - nvidia-cusolver
  docs:
    common:
      - output_types: [conda, requirements]
        packages:
          - graphviz
          - ipython
          - ipykernel
          - nbsphinx
          - numpydoc
          # https://github.com/pydata/pydata-sphinx-theme/issues/1539
          - pydata-sphinx-theme!=0.14.2
          - recommonmark
          - &scikit_learn scikit-learn==1.5.*
          - sphinx
          - sphinx-copybutton
          - sphinx-markdown-tables
      - output_types: conda
        packages:
          - doxygen=1.9.1
  py_version:
    specific:
      - output_types: conda
        matrices:
          - matrix:
              py: "3.10"
            packages:
              - python=3.10
          - matrix:
              py: "3.11"
            packages:
              - python=3.11
          - matrix:
              py: "3.12"
            packages:
              - python=3.12
          - matrix:
            packages:
              - python>=3.10,<3.13
  test_libcuml:
    common:
      - output_types: conda
        packages:
          - libcuml-tests==25.4.*,>=0.0.0a0
  test_cpp:
    common:
      - output_types: conda
        packages:
          - *cmake_ver
  test_python:
    common:
      - output_types: [conda, requirements, pyproject]
        packages:
          - certifi
          - *cython
          - dask-ml
          - hdbscan>=0.8.39,<0.8.40
          - hypothesis>=6.0,<7
          - nltk
          - numpydoc
          - pytest==7.*
          - pytest-benchmark
          - pytest-cases
          - pytest-cov
          - pytest-xdist
          - seaborn
          - *scikit_learn
          - &xgboost xgboost>=2.1.0
          - statsmodels
          - umap-learn==0.5.6
          - pynndescent
  test_notebooks:
    common:
      - output_types: [conda, requirements]
        packages:
          - dask-ml==2023.3.24
          - jupyter
          - matplotlib
          - numpy
          - pandas
          - *scikit_learn
          - seaborn
          - *xgboost
  depends_on_cuda_python:
    specific:
      - output_types: [conda, requirements, pyproject]
        matrices:
          - matrix:
              cuda: "12.*"
            packages:
              - cuda-python>=12.6.2,<13.0a0
          - matrix:
              cuda: "11.*"
            packages:
              - cuda-python>=11.8.5,<12.0a0
          - matrix:
            packages:
              - cuda-python
  depends_on_cudf:
    common:
      - output_types: conda
        packages:
          - &cudf_unsuffixed cudf==25.4.*,>=0.0.0a0
      - output_types: requirements
        packages:
          # pip recognizes the index as a global option for the requirements.txt file
          - --extra-index-url=https://pypi.nvidia.com
          - --extra-index-url=https://pypi.anaconda.org/rapidsai-wheels-nightly/simple
    specific:
      - output_types: [requirements, pyproject]
        matrices:
          - matrix:
              cuda: "12.*"
              cuda_suffixed: "true"
            packages:
              - cudf-cu12==25.4.*,>=0.0.0a0
          - matrix:
              cuda: "11.*"
              cuda_suffixed: "true"
            packages:
              - cudf-cu11==25.4.*,>=0.0.0a0
          - matrix:
            packages:
              - *cudf_unsuffixed
  depends_on_cuml:
    common:
      - output_types: conda
        packages:
          - cuml==25.4.*,>=0.0.0a0
  depends_on_cupy:
    common:
      - output_types: conda
        packages:
          - cupy>=12.0.0
    specific:
      - output_types: [requirements, pyproject]
        matrices:
          - matrix: {cuda: "12.*"}
            packages:
              - cupy-cuda12x>=12.0.0
          - matrix: {cuda: "11.*"}
            packages: &cupy_packages_cu11
              - cupy-cuda11x>=12.0.0
          - {matrix: null, packages: *cupy_packages_cu11}
  depends_on_cuvs:
    common:
      - output_types: conda
        packages:
          - &cuvs_unsuffixed cuvs==25.4.*,>=0.0.0a0
      - output_types: requirements
        packages:
          # pip recognizes the index as a global option for the requirements.txt file
          - --extra-index-url=https://pypi.nvidia.com
          - --extra-index-url=https://pypi.anaconda.org/rapidsai-wheels-nightly/simple
    specific:
      - output_types: [requirements, pyproject]
        matrices:
          - matrix:
              cuda: "12.*"
              cuda_suffixed: "true"
            packages:
              - cuvs-cu12==25.4.*,>=0.0.0a0
          - matrix:
              cuda: "11.*"
              cuda_suffixed: "true"
            packages:
              - cuvs-cu11==25.4.*,>=0.0.0a0
          - matrix:
            packages:
              - *cuvs_unsuffixed
  depends_on_dask_cudf:
    common:
      - output_types: conda
        packages:
          - &dask_cudf_unsuffixed dask-cudf==25.4.*,>=0.0.0a0
      - output_types: requirements
        packages:
          # pip recognizes the index as a global option for the requirements.txt file
          - --extra-index-url=https://pypi.nvidia.com
          - --extra-index-url=https://pypi.anaconda.org/rapidsai-wheels-nightly/simple
    specific:
      - output_types: [requirements, pyproject]
        matrices:
          - matrix:
              cuda: "12.*"
              cuda_suffixed: "true"
            packages:
              - dask-cudf-cu12==25.4.*,>=0.0.0a0
          - matrix:
              cuda: "11.*"
              cuda_suffixed: "true"
            packages:
              - dask-cudf-cu11==25.4.*,>=0.0.0a0
          - matrix:
            packages:
              - *dask_cudf_unsuffixed
  depends_on_libcuml:
    common:
      - output_types: conda
        packages:
<<<<<<< HEAD
          - libcuml==25.4.*,>=0.0.0a0
=======
          - &libcuml_unsuffixed libcuml==25.2.*,>=0.0.0a0
      - output_types: requirements
        packages:
          # pip recognizes the index as a global option for the requirements.txt file
          - --extra-index-url=https://pypi.nvidia.com
          - --extra-index-url=https://pypi.anaconda.org/rapidsai-wheels-nightly/simple
    specific:
      - output_types: [requirements, pyproject]
        matrices:
          - matrix:
              cuda: "12.*"
              cuda_suffixed: "true"
            packages:
              - libcuml-cu12==25.2.*,>=0.0.0a0
          - matrix:
              cuda: "11.*"
              cuda_suffixed: "true"
            packages:
              - libcuml-cu11==25.2.*,>=0.0.0a0
          - {matrix: null, packages: [*libcuml_unsuffixed]}
>>>>>>> 6985c516
  depends_on_libcumlprims:
    common:
      - output_types: conda
        packages:
          - libcumlprims==25.4.*,>=0.0.0a0
  depends_on_libcuvs:
    common:
      - output_types: conda
        packages:
<<<<<<< HEAD
          - libcuvs==25.4.*,>=0.0.0a0
=======
          - &libcuvs_unsuffixed libcuvs==25.2.*,>=0.0.0a0
      - output_types: requirements
        packages:
          # pip recognizes the index as a global option for the requirements.txt file
          - --extra-index-url=https://pypi.nvidia.com
          - --extra-index-url=https://pypi.anaconda.org/rapidsai-wheels-nightly/simple
    specific:
      - output_types: [requirements, pyproject]
        matrices:
          - matrix:
              cuda: "12.*"
              cuda_suffixed: "true"
            packages:
              - libcuvs-cu12==25.2.*,>=0.0.0a0
          - matrix:
              cuda: "11.*"
              cuda_suffixed: "true"
            packages:
              - libcuvs-cu11==25.2.*,>=0.0.0a0
          - {matrix: null, packages: [*libcuvs_unsuffixed]}
  depends_on_libraft:
    common:
      - output_types: conda
        packages:
          - &libraft_unsuffixed libraft==25.2.*,>=0.0.0a0
      - output_types: requirements
        packages:
          # pip recognizes the index as a global option for the requirements.txt file
          - --extra-index-url=https://pypi.nvidia.com
          - --extra-index-url=https://pypi.anaconda.org/rapidsai-wheels-nightly/simple
    specific:
      - output_types: [requirements, pyproject]
        matrices:
          - matrix:
              cuda: "12.*"
              cuda_suffixed: "true"
            packages:
              - libraft-cu12==25.2.*,>=0.0.0a0
          - matrix:
              cuda: "11.*"
              cuda_suffixed: "true"
            packages:
              - libraft-cu11==25.2.*,>=0.0.0a0
          - {matrix: null, packages: [*libraft_unsuffixed]}
>>>>>>> 6985c516
  depends_on_libraft_headers:
    common:
      - output_types: conda
        packages:
          - libraft-headers==25.4.*,>=0.0.0a0
  depends_on_librmm:
    common:
      - output_types: conda
        packages:
<<<<<<< HEAD
          - librmm==25.4.*,>=0.0.0a0
=======
          - &librmm_unsuffixed librmm==25.2.*,>=0.0.0a0
      - output_types: requirements
        packages:
          # pip recognizes the index as a global option for the requirements.txt file
          - --extra-index-url=https://pypi.nvidia.com
          - --extra-index-url=https://pypi.anaconda.org/rapidsai-wheels-nightly/simple
    specific:
      - output_types: [requirements, pyproject]
        matrices:
          - matrix:
              cuda: "12.*"
              cuda_suffixed: "true"
            packages:
              - librmm-cu12==25.2.*,>=0.0.0a0
          - matrix:
              cuda: "11.*"
              cuda_suffixed: "true"
            packages:
              - librmm-cu11==25.2.*,>=0.0.0a0
          - {matrix: null, packages: [*librmm_unsuffixed]}
>>>>>>> 6985c516
  depends_on_pylibraft:
    common:
      - output_types: conda
        packages:
          - &pylibraft_unsuffixed pylibraft==25.4.*,>=0.0.0a0
      - output_types: requirements
        packages:
          # pip recognizes the index as a global option for the requirements.txt file
          - --extra-index-url=https://pypi.nvidia.com
          - --extra-index-url=https://pypi.anaconda.org/rapidsai-wheels-nightly/simple
    specific:
      - output_types: [requirements, pyproject]
        matrices:
          - matrix:
              cuda: "12.*"
              cuda_suffixed: "true"
            packages:
              - pylibraft-cu12==25.4.*,>=0.0.0a0
          - matrix:
              cuda: "11.*"
              cuda_suffixed: "true"
            packages:
              - pylibraft-cu11==25.4.*,>=0.0.0a0
          - matrix:
            packages:
              - *pylibraft_unsuffixed
  depends_on_raft_dask:
    common:
      - output_types: conda
        packages:
          - &raft_dask_unsuffixed raft-dask==25.4.*,>=0.0.0a0
      - output_types: requirements
        packages:
          # pip recognizes the index as a global option for the requirements.txt file
          - --extra-index-url=https://pypi.nvidia.com
          - --extra-index-url=https://pypi.anaconda.org/rapidsai-wheels-nightly/simple
    specific:
      - output_types: [requirements, pyproject]
        matrices:
          - matrix:
              cuda: "12.*"
              cuda_suffixed: "true"
            packages:
              - raft-dask-cu12==25.4.*,>=0.0.0a0
          - matrix:
              cuda: "11.*"
              cuda_suffixed: "true"
            packages:
              - raft-dask-cu11==25.4.*,>=0.0.0a0
          - matrix:
            packages:
              - *raft_dask_unsuffixed
  depends_on_rmm:
    common:
      - output_types: conda
        packages:
          - &rmm_unsuffixed rmm==25.4.*,>=0.0.0a0
      - output_types: requirements
        packages:
          # pip recognizes the index as a global option for the requirements.txt file
          - --extra-index-url=https://pypi.nvidia.com
          - --extra-index-url=https://pypi.anaconda.org/rapidsai-wheels-nightly/simple
    specific:
      - output_types: [requirements, pyproject]
        matrices:
          - matrix:
              cuda: "12.*"
              cuda_suffixed: "true"
            packages:
              - rmm-cu12==25.4.*,>=0.0.0a0
          - matrix:
              cuda: "11.*"
              cuda_suffixed: "true"
            packages:
              - rmm-cu11==25.4.*,>=0.0.0a0
          - matrix:
            packages:
              - *rmm_unsuffixed<|MERGE_RESOLUTION|>--- conflicted
+++ resolved
@@ -618,30 +618,26 @@
     common:
       - output_types: conda
         packages:
-<<<<<<< HEAD
-          - libcuml==25.4.*,>=0.0.0a0
-=======
-          - &libcuml_unsuffixed libcuml==25.2.*,>=0.0.0a0
-      - output_types: requirements
-        packages:
-          # pip recognizes the index as a global option for the requirements.txt file
-          - --extra-index-url=https://pypi.nvidia.com
-          - --extra-index-url=https://pypi.anaconda.org/rapidsai-wheels-nightly/simple
-    specific:
-      - output_types: [requirements, pyproject]
-        matrices:
-          - matrix:
-              cuda: "12.*"
-              cuda_suffixed: "true"
-            packages:
-              - libcuml-cu12==25.2.*,>=0.0.0a0
-          - matrix:
-              cuda: "11.*"
-              cuda_suffixed: "true"
-            packages:
-              - libcuml-cu11==25.2.*,>=0.0.0a0
+          - &libcuml_unsuffixed libcuml==25.4.*,>=0.0.0a0
+      - output_types: requirements
+        packages:
+          # pip recognizes the index as a global option for the requirements.txt file
+          - --extra-index-url=https://pypi.nvidia.com
+          - --extra-index-url=https://pypi.anaconda.org/rapidsai-wheels-nightly/simple
+    specific:
+      - output_types: [requirements, pyproject]
+        matrices:
+          - matrix:
+              cuda: "12.*"
+              cuda_suffixed: "true"
+            packages:
+              - libcuml-cu12==25.4.*,>=0.0.0a0
+          - matrix:
+              cuda: "11.*"
+              cuda_suffixed: "true"
+            packages:
+              - libcuml-cu11==25.4.*,>=0.0.0a0
           - {matrix: null, packages: [*libcuml_unsuffixed]}
->>>>>>> 6985c516
   depends_on_libcumlprims:
     common:
       - output_types: conda
@@ -651,54 +647,50 @@
     common:
       - output_types: conda
         packages:
-<<<<<<< HEAD
-          - libcuvs==25.4.*,>=0.0.0a0
-=======
-          - &libcuvs_unsuffixed libcuvs==25.2.*,>=0.0.0a0
-      - output_types: requirements
-        packages:
-          # pip recognizes the index as a global option for the requirements.txt file
-          - --extra-index-url=https://pypi.nvidia.com
-          - --extra-index-url=https://pypi.anaconda.org/rapidsai-wheels-nightly/simple
-    specific:
-      - output_types: [requirements, pyproject]
-        matrices:
-          - matrix:
-              cuda: "12.*"
-              cuda_suffixed: "true"
-            packages:
-              - libcuvs-cu12==25.2.*,>=0.0.0a0
-          - matrix:
-              cuda: "11.*"
-              cuda_suffixed: "true"
-            packages:
-              - libcuvs-cu11==25.2.*,>=0.0.0a0
+          - &libcuvs_unsuffixed libcuvs==25.4.*,>=0.0.0a0
+      - output_types: requirements
+        packages:
+          # pip recognizes the index as a global option for the requirements.txt file
+          - --extra-index-url=https://pypi.nvidia.com
+          - --extra-index-url=https://pypi.anaconda.org/rapidsai-wheels-nightly/simple
+    specific:
+      - output_types: [requirements, pyproject]
+        matrices:
+          - matrix:
+              cuda: "12.*"
+              cuda_suffixed: "true"
+            packages:
+              - libcuvs-cu12==25.4.*,>=0.0.0a0
+          - matrix:
+              cuda: "11.*"
+              cuda_suffixed: "true"
+            packages:
+              - libcuvs-cu11==25.4.*,>=0.0.0a0
           - {matrix: null, packages: [*libcuvs_unsuffixed]}
   depends_on_libraft:
     common:
       - output_types: conda
         packages:
-          - &libraft_unsuffixed libraft==25.2.*,>=0.0.0a0
-      - output_types: requirements
-        packages:
-          # pip recognizes the index as a global option for the requirements.txt file
-          - --extra-index-url=https://pypi.nvidia.com
-          - --extra-index-url=https://pypi.anaconda.org/rapidsai-wheels-nightly/simple
-    specific:
-      - output_types: [requirements, pyproject]
-        matrices:
-          - matrix:
-              cuda: "12.*"
-              cuda_suffixed: "true"
-            packages:
-              - libraft-cu12==25.2.*,>=0.0.0a0
-          - matrix:
-              cuda: "11.*"
-              cuda_suffixed: "true"
-            packages:
-              - libraft-cu11==25.2.*,>=0.0.0a0
+          - &libraft_unsuffixed libraft==25.4.*,>=0.0.0a0
+      - output_types: requirements
+        packages:
+          # pip recognizes the index as a global option for the requirements.txt file
+          - --extra-index-url=https://pypi.nvidia.com
+          - --extra-index-url=https://pypi.anaconda.org/rapidsai-wheels-nightly/simple
+    specific:
+      - output_types: [requirements, pyproject]
+        matrices:
+          - matrix:
+              cuda: "12.*"
+              cuda_suffixed: "true"
+            packages:
+              - libraft-cu12==25.4.*,>=0.0.0a0
+          - matrix:
+              cuda: "11.*"
+              cuda_suffixed: "true"
+            packages:
+              - libraft-cu11==25.4.*,>=0.0.0a0
           - {matrix: null, packages: [*libraft_unsuffixed]}
->>>>>>> 6985c516
   depends_on_libraft_headers:
     common:
       - output_types: conda
@@ -708,30 +700,26 @@
     common:
       - output_types: conda
         packages:
-<<<<<<< HEAD
-          - librmm==25.4.*,>=0.0.0a0
-=======
-          - &librmm_unsuffixed librmm==25.2.*,>=0.0.0a0
-      - output_types: requirements
-        packages:
-          # pip recognizes the index as a global option for the requirements.txt file
-          - --extra-index-url=https://pypi.nvidia.com
-          - --extra-index-url=https://pypi.anaconda.org/rapidsai-wheels-nightly/simple
-    specific:
-      - output_types: [requirements, pyproject]
-        matrices:
-          - matrix:
-              cuda: "12.*"
-              cuda_suffixed: "true"
-            packages:
-              - librmm-cu12==25.2.*,>=0.0.0a0
-          - matrix:
-              cuda: "11.*"
-              cuda_suffixed: "true"
-            packages:
-              - librmm-cu11==25.2.*,>=0.0.0a0
+          - &librmm_unsuffixed librmm==25.4.*,>=0.0.0a0
+      - output_types: requirements
+        packages:
+          # pip recognizes the index as a global option for the requirements.txt file
+          - --extra-index-url=https://pypi.nvidia.com
+          - --extra-index-url=https://pypi.anaconda.org/rapidsai-wheels-nightly/simple
+    specific:
+      - output_types: [requirements, pyproject]
+        matrices:
+          - matrix:
+              cuda: "12.*"
+              cuda_suffixed: "true"
+            packages:
+              - librmm-cu12==25.4.*,>=0.0.0a0
+          - matrix:
+              cuda: "11.*"
+              cuda_suffixed: "true"
+            packages:
+              - librmm-cu11==25.4.*,>=0.0.0a0
           - {matrix: null, packages: [*librmm_unsuffixed]}
->>>>>>> 6985c516
   depends_on_pylibraft:
     common:
       - output_types: conda
