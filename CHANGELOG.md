--- conflicted
+++ resolved
@@ -52,11 +52,8 @@
 - PR #2098: Renaming .h to .cuh in decision_tree, glm, pca
 - PR #2150: Remove deprecated RMM calls in RMM allocator adapter
 - PR #2146: Remove deprecated kalman filter
-<<<<<<< HEAD
 - PR #2151: Add pytest duration and pytest timeout
-=======
 - PR #2156: Add Docker 19 support to local gpuci build
->>>>>>> 3d6673a7
 
 ## Bug Fixes
 - PR #1939: Fix syntax error in cuml.common.array
