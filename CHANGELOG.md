# cuML 0.11.0 (Date TBD)

## New Features

- PR #1295: Cython side of MNMG PCA
- PR #1218: prims: histogram prim
- PR #1129: C++: Separate include folder for C++ API distribution
- PR #1242: Initial implementation of FIL sparse forests
- PR #1286: Importing treelite models as FIL sparse forests
- PR #1285: Fea minimum impurity decrease RF param
- PR #1301: Add make_regression to generate regression datasets
- PR #1332: Add option to cuml.dask make_blobs to produce dask array
- PR #1307: Add RF regression benchmark
- PR #1327: Update the code to build treelite with protobuf
- PR #1289: Add Python benchmarking support for FIL

## Improvements
- PR #1170: Use git to clone subprojects instead of git submodules
- PR #1239: Updated the treelite version
- PR #1225: setup.py clone dependencies like cmake and correct include paths
- PR #1224: Refactored FIL to prepare for sparse trees
- PR #1249: Include libcuml.so C API in installed targets
- PR #1259: Conda dev environment updates and use libcumlprims current version in CI
- PR #1277: Change dependency order in cmake for better printing at compile time
- PR #1264: Add -s flag to GPU CI pytest for better error printing
- PR #1271: Updated the Ridge regression documentation
- PR #1283: Updated the cuMl docs to include MBSGD and adjusted_rand_score
- PR #1300: Lowercase parameter versions for FIL algorithms
- PR #1312: Update CuPy to version 6.5 and use conda-forge channel
- PR #1336: Import SciKit-Learn models into FIL
- PR #1314: Added options needed for ASVDb output (CUDA ver, etc.), added option to select algos
- PR #1314: Added options needed for ASVDb output (CUDA ver, etc.), added option
  to select algos
- PR #1335: Options to print available algorithms and datasets
  in the Python benchmark
- PR #1338: Remove BUILD_ABI references in CI scripts
- PR #1340: Updated unit tests to uses larger dataset
<<<<<<< HEAD
- PR #1351: Build treelite temporarily for GPU CI testing of FIL Scikit-learn
  model importing
- PR #1368: --num-rows benchmark command line argument
=======
- PR #1351: Build treelite temporarily for GPU CI testing of FIL Scikit-learn model importing
- PR #1345: Removing deprecated should_downcast argument
- PR #1362: device_buffer in UMAP + Sparse prims
>>>>>>> 3c662bbf

## Bug Fixes
- PR #1281: Making rng.h threadsafe
- PR #1212: Fix cmake git cloning always running configure in subprojects
- PR #1261: Fix comms build errors due to cuml++ include folder changes
- PR #1267: Update build.sh for recent change of building comms in main CMakeLists
- PR #1278: Removed incorrect overloaded instance of eigJacobi
- PR #1302: Updates for numba 0.46
- PR #1319: Using machineName arg passed in instead of default for ASV reporting
- PR #1326: Fix illegal memory access in make_regression (bounds issue)
- PR #1330: Fix C++ unit test utils for better handling of differences near zero
- PR #1342: Fix to prevent memory leakage in Lasso and ElasticNet
- PR #1337: Fix k-means init from preset cluster centers
- PR #1354  Fix SVM gamma=scale implementation
- PR #1344: Change other solver based methods to create solver object in init

# cuML 0.10.0 (16 Oct 2019)

## New Features
- PR #1148: C++ benchmark tool for c++/CUDA code inside cuML
- PR #1071: Selective eigen solver of cuSolver
- PR #1073: Updating RF wrappers to use FIL for GPU accelerated prediction
- PR #1104: CUDA 10.1 support
- PR #1113: prims: new batched make-symmetric-matrix primitive
- PR #1112: prims: new batched-gemv primitive
- PR #855: Added benchmark tools
- PR #1149 Add YYMMDD to version tag for nightly conda packages
- PR #892: General Gram matrices prim
- PR #912: Support Vector Machine
- PR #1274: Updated the RF score function to use GPU predict

## Improvements
- PR #961: High Peformance RF; HIST algo
- PR #1028: Dockerfile updates after dir restructure. Conda env yaml to add statsmodels as a dependency
- PR #1047: Consistent OPG interface for kmeans, based on internal libcumlprims update
- PR #763: Add examples to train_test_split documentation
- PR #1093: Unified inference kernels for different FIL algorithms
- PR #1076: Paying off some UMAP / Spectral tech debt.
- PR #1086: Ensure RegressorMixin scorer uses device arrays
- PR #1110: Adding tests to use default values of parameters of the models
- PR #1108: input_to_host_array function in input_utils for input processing to host arrays
- PR #1114: K-means: Exposing useful params, removing unused params, proxying params in Dask
- PR #1138: Implementing ANY_RANK semantics on irecv
- PR #1142: prims: expose separate InType and OutType for unaryOp and binaryOp
- PR #1115: Moving dask_make_blobs to cuml.dask.datasets. Adding conversion to dask.DataFrame
- PR #1136: CUDA 10.1 CI updates
- PR #1135: K-means: add boundary cases for kmeans||, support finer control with convergence
- PR #1163: Some more correctness improvements. Better verbose printing
- PR #1165: Adding except + in all remaining cython
- PR #1186: Using LocalCUDACluster Pytest fixture
- PR #1173: Docs: Barnes Hut TSNE documentation
- PR #1176: Use new RMM API based on Cython
- PR #1219: Adding custom bench_func and verbose logging to cuml.benchmark
- PR #1247: Improved MNMG RF error checking

## Bug Fixes

- PR #1231: RF respect number of cuda streams from cuml handle
- PR #1230: Rf bugfix memleak in regression
- PR #1208: compile dbscan bug
- PR #1016: Use correct libcumlprims version in GPU CI
- PR #1040: Update version of numba in development conda yaml files
- PR #1043: Updates to accomodate cuDF python code reorganization
- PR #1044: Remove nvidia driver installation from ci/cpu/build.sh
- PR #991: Barnes Hut TSNE Memory Issue Fixes
- PR #1075: Pinning Dask version for consistent CI results
- PR #990: Barnes Hut TSNE Memory Issue Fixes
- PR #1066: Using proper set of workers to destroy nccl comms
- PR #1072: Remove pip requirements and setup
- PR #1074: Fix flake8 CI style check
- PR #1087: Accuracy improvement for sqrt/log in RF max_feature
- PR #1088: Change straggling numba python allocations to use RMM
- PR #1106: Pinning Distributed version to match Dask for consistent CI results
- PR #1116: TSNE CUDA 10.1 Bug Fixes
- PR #1132: DBSCAN Batching Bug Fix
- PR #1162: DASK RF random seed bug fix
- PR #1164: Fix check_dtype arg handling for input_to_dev_array
- PR #1171: SVM prediction bug fix
- PR #1177: Update dask and distributed to 2.5
- PR #1204: Fix SVM crash on Turing
- PR #1199: Replaced sprintf() with snprintf() in THROW()
- PR #1205: Update dask-cuda in yml envs
- PR #1211: Fixing Dask k-means transform bug and adding test
- PR #1236: Improve fix for SMO solvers potential crash on Turing
- PR #1251: Disable compiler optimization for CUDA 10.1 for distance prims
- PR #1260: Small bugfix for major conversion in input_utils
- PR #1276: Fix float64 prediction crash in test_random_forest

# cuML 0.9.0 (21 Aug 2019)

## New Features

- PR #894: Convert RF to treelite format
- PR #826: Jones transformation of params for ARIMA models timeSeries ml-prim
- PR #697: Silhouette Score metric ml-prim
- PR #674: KL Divergence metric ml-prim
- PR #787: homogeneity, completeness and v-measure metrics ml-prim
- PR #711: Mutual Information metric ml-prim
- PR #724: Entropy metric ml-prim
- PR #766: Expose score method based on inertia for KMeans
- PR #823: prims: cluster dispersion metric
- PR #816: Added inverse_transform() for LabelEncoder
- PR #789: prims: sampling without replacement
- PR #813: prims: Col major istance prim
- PR #635: Random Forest & Decision Tree Regression (Single-GPU)
- PR #819: Forest Inferencing Library (FIL)
- PR #829: C++: enable nvtx ranges
- PR #835: Holt-Winters algorithm
- PR #837: treelite for decision forest exchange format
- PR #871: Wrapper for FIL
- PR #870: make_blobs python function
- PR #881: wrappers for accuracy_score and adjusted_rand_score functions
- PR #840: Dask RF classification and regression
- PR #870: make_blobs python function
- PR #879: import of treelite models to FIL
- PR #892: General Gram matrices prim
- PR #883: Adding MNMG Kmeans
- PR #930: Dask RF
- PR #882: TSNE - T-Distributed Stochastic Neighbourhood Embedding
- PR #624: Internals API & Graph Based Dimensionality Reductions Callback
- PR #926: Wrapper for FIL
- PR #994: Adding MPI comm impl for testing / benchmarking MNMG CUDA
- PR #960: Enable using libcumlprims for MG algorithms/prims

## Improvements
- PR #822: build: build.sh update to club all make targets together
- PR #807: Added development conda yml files
- PR #840: Require cmake >= 3.14
- PR #832: Stateless Decision Tree and Random Forest API
- PR #857: Small modifications to comms for utilizing IB w/ Dask
- PR #851: Random forest Stateless API wrappers
- PR #865: High Performance RF
- PR #895: Pretty prints arguments!
- PR #920: Add an empty marker kernel for tracing purposes
- PR #915: syncStream added to cumlCommunicator
- PR #922: Random Forest support in FIL
- PR #911: Update headers to credit CannyLabs BH TSNE implementation
- PR #918: Streamline CUDA_REL environment variable
- PR #924: kmeans: updated APIs to be stateless, refactored code for mnmg support
- PR #950: global_bias support in FIL
- PR #773: Significant improvements to input checking of all classes and common input API for Python
- PR #957: Adding docs to RF & KMeans MNMG. Small fixes for release
- PR #965: Making dask-ml a hard dependency
- PR #976: Update api.rst for new 0.9 classes
- PR #973: Use cudaDeviceGetAttribute instead of relying on cudaDeviceProp object being passed
- PR #978: Update README for 0.9
- PR #1009: Fix references to notebooks-contrib
- PR #1015: Ability to control the number of internal streams in cumlHandle_impl via cumlHandle
- PR #1175: Add more modules to docs ToC

## Bug Fixes

- PR #923: Fix misshapen level/trend/season HoltWinters output
- PR #831: Update conda package dependencies to cudf 0.9
- PR #772: Add missing cython headers to SGD and CD
- PR #849: PCA no attribute trans_input_ transform bug fix
- PR #869: Removing incorrect information from KNN Docs
- PR #885: libclang installation fix for GPUCI
- PR #896: Fix typo in comms build instructions
- PR #921: Fix build scripts using incorrect cudf version
- PR #928: TSNE Stability Adjustments
- PR #934: Cache cudaDeviceProp in cumlHandle for perf reasons
- PR #932: Change default param value for RF classifier
- PR #949: Fix dtype conversion tests for unsupported cudf dtypes
- PR #908: Fix local build generated file ownerships
- PR #983: Change RF max_depth default to 16
- PR #987: Change default values for knn
- PR #988: Switch to exact tsne
- PR #991: Cleanup python code in cuml.dask.cluster
- PR #996: ucx_initialized being properly set in CommsContext
- PR #1007: Throws a well defined error when mutigpu is not enabled
- PR #1018: Hint location of nccl in build.sh for CI
- PR #1022: Using random_state to make K-Means MNMG tests deterministic
- PR #1034: Fix typos and formatting issues in RF docs
- PR #1052: Fix the rows_sample dtype to float

# cuML 0.8.0 (27 June 2019)

## New Features

- PR #652: Adjusted Rand Index metric ml-prim
- PR #679: Class label manipulation ml-prim
- PR #636: Rand Index metric ml-prim
- PR #515: Added Random Projection feature
- PR #504: Contingency matrix ml-prim
- PR #644: Add train_test_split utility for cuDF dataframes
- PR #612: Allow Cuda Array Interface, Numba inputs and input code refactor
- PR #641: C: Separate C-wrapper library build to generate libcuml.so
- PR #631: Add nvcategory based ordinal label encoder
- PR #681: Add MBSGDClassifier and MBSGDRegressor classes around SGD
- PR #705: Quasi Newton solver and LogisticRegression Python classes
- PR #670: Add test skipping functionality to build.sh
- PR #678: Random Forest Python class
- PR #684: prims: make_blobs primitive
- PR #673: prims: reduce cols by key primitive
- PR #812: Add cuML Communications API & consolidate Dask cuML

## Improvements

- PR #597: C++ cuML and ml-prims folder refactor
- PR #590: QN Recover from numeric errors
- PR #482: Introduce cumlHandle for pca and tsvd
- PR #573: Remove use of unnecessary cuDF column and series copies
- PR #601: Cython PEP8 cleanup and CI integration
- PR #596: Introduce cumlHandle for ols and ridge
- PR #579: Introduce cumlHandle for cd and sgd, and propagate C++ errors in cython level for cd and sgd
- PR #604: Adding cumlHandle to kNN, spectral methods, and UMAP
- PR #616: Enable clang-format for enforcing coding style
- PR #618: CI: Enable copyright header checks
- PR #622: Updated to use 0.8 dependencies
- PR #626: Added build.sh script, updated CI scripts and documentation
- PR #633: build: Auto-detection of GPU_ARCHS during cmake
- PR #650: Moving brute force kNN to prims. Creating stateless kNN API.
- PR #662: C++: Bulk clang-format updates
- PR #671: Added pickle pytests and correct pickling of Base class
- PR #675: atomicMin/Max(float, double) with integer atomics and bit flipping
- PR #677: build: 'deep-clean' to build.sh to clean faiss build as well
- PR #683: Use stateless c++ API in KNN so that it can be pickled properly
- PR #686: Use stateless c++ API in UMAP so that it can be pickled properly
- PR #695: prims: Refactor pairwise distance
- PR #707: Added stress test and updated documentation for RF
- PR #701: Added emacs temporary file patterns to .gitignore
- PR #606: C++: Added tests for host_buffer and improved device_buffer and host_buffer implementation
- PR #726: Updated RF docs and stress test
- PR #730: Update README and RF docs for 0.8
- PR #744: Random projections generating binomial on device. Fixing tests.
- PR #741: Update API docs for 0.8
- PR #754: Pickling of UMAP/KNN
- PR #753: Made PCA and TSVD picklable
- PR #746: LogisticRegression and QN API docstrings
- PR #820: Updating DEVELOPER GUIDE threading guidelines

## Bug Fixes
- PR #584: Added missing virtual destructor to deviceAllocator and hostAllocator
- PR #620: C++: Removed old unit-test files in ml-prims
- PR #627: C++: Fixed dbscan crash issue filed in 613
- PR #640: Remove setuptools from conda run dependency
- PR #646: Update link in contributing.md
- PR #649: Bug fix to LinAlg::reduce_rows_by_key prim filed in issue #648
- PR #666: fixes to gitutils.py to resolve both string decode and handling of uncommitted files
- PR #676: Fix template parameters in `bernoulli()` implementation.
- PR #685: Make CuPy optional to avoid nccl conda package conflicts
- PR #687: prims: updated tolerance for reduce_cols_by_key unit-tests
- PR #689: Removing extra prints from NearestNeighbors cython
- PR #718: Bug fix for DBSCAN and increasing batch size of sgd
- PR #719: Adding additional checks for dtype of the data
- PR #736: Bug fix for RF wrapper and .cu print function
- PR #547: Fixed issue if C++ compiler is specified via CXX during configure.
- PR #759: Configure Sphinx to render params correctly
- PR #762: Apply threshold to remove flakiness of UMAP tests.
- PR #768: Fixing memory bug from stateless refactor
- PR #782: Nearest neighbors checking properly whether memory should be freed
- PR #783: UMAP was using wrong size for knn computation
- PR #776: Hotfix for self.variables in RF
- PR #777: Fix numpy input bug
- PR #784: Fix jit of shuffle_idx python function
- PR #790: Fix rows_sample input type for RF
- PR #793: Fix for dtype conversion utility for numba arrays without cupy installed
- PR #806: Add a seed for sklearn model in RF test file
- PR #843: Rf quantile fix

# cuML 0.7.0 (10 May 2019)

## New Features

- PR #405: Quasi-Newton GLM Solvers
- PR #277: Add row- and column-wise weighted mean primitive
- PR #424: Add a grid-sync struct for inter-block synchronization
- PR #430: Add R-Squared Score to ml primitives
- PR #463: Add matrix gather to ml primitives
- PR #435: Expose cumlhandle in cython + developer guide
- PR #455: Remove default-stream arguement across ml-prims and cuML
- PR #375: cuml cpp shared library renamed to libcuml++.so
- PR #460: Random Forest & Decision Trees (Single-GPU, Classification)
- PR #491: Add doxygen build target for ml-prims
- PR #505: Add R-Squared Score to python interface
- PR #507: Add coordinate descent for lasso and elastic-net
- PR #511: Add a minmax ml-prim
- PR #516: Added Trustworthiness score feature
- PR #520: Add local build script to mimic gpuCI
- PR #503: Add column-wise matrix sort primitive
- PR #525: Add docs build script to cuML
- PR #528: Remove current KMeans and replace it with a new single GPU implementation built using ML primitives

## Improvements

- PR #481: Refactoring Quasi-Newton to use cumlHandle
- PR #467: Added validity check on cumlHandle_t
- PR #461: Rewrote permute and added column major version
- PR #440: README updates
- PR #295: Improve build-time and the interface e.g., enable bool-OutType, for distance()
- PR #390: Update docs version
- PR #272: Add stream parameters to cublas and cusolver wrapper functions
- PR #447: Added building and running mlprims tests to CI
- PR #445: Lower dbscan memory usage by computing adjacency matrix directly
- PR #431: Add support for fancy iterator input types to LinAlg::reduce_rows_by_key
- PR #394: Introducing cumlHandle API to dbscan and add example
- PR #500: Added CI check for black listed CUDA Runtime API calls
- PR #475: exposing cumlHandle for dbscan from python-side
- PR #395: Edited the CONTRIBUTING.md file
- PR #407: Test files to run stress, correctness and unit tests for cuml algos
- PR #512: generic copy method for copying buffers between device/host
- PR #533: Add cudatoolkit conda dependency
- PR #524: Use cmake find blas and find lapack to pass configure options to faiss
- PR #527: Added notes on UMAP differences from reference implementation
- PR #540: Use latest release version in update-version CI script
- PR #552: Re-enable assert in kmeans tests with xfail as needed
- PR #581: Add shared memory fast col major to row major function back with bound checks
- PR #592: More efficient matrix copy/reverse methods
- PR #721: Added pickle tests for DBSCAN and Random Projections

## Bug Fixes

- PR #334: Fixed segfault in `ML::cumlHandle_impl::destroyResources`
- PR #349: Developer guide clarifications for cumlHandle and cumlHandle_impl
- PR #398: Fix CI scripts to allow nightlies to be uploaded
- PR #399: Skip PCA tests to allow CI to run with driver 418
- PR #422: Issue in the PCA tests was solved and CI can run with driver 418
- PR #409: Add entry to gitmodules to ignore build artifacts
- PR #412: Fix for svdQR function in ml-prims
- PR #438: Code that depended on FAISS was building everytime.
- PR #358: Fixed an issue when switching streams on MLCommon::device_buffer and MLCommon::host_buffer
- PR #434: Fixing bug in CSR tests
- PR #443: Remove defaults channel from ci scripts
- PR #384: 64b index arithmetic updates to the kernels inside ml-prims
- PR #459: Fix for runtime library path of pip package
- PR #464: Fix for C++11 destructor warning in qn
- PR #466: Add support for column-major in LinAlg::*Norm methods
- PR #465: Fixing deadlock issue in GridSync due to consecutive sync calls
- PR #468: Fix dbscan example build failure
- PR #470: Fix resource leakage in Kalman filter python wrapper
- PR #473: Fix gather ml-prim test for change in rng uniform API
- PR #477: Fixes default stream initialization in cumlHandle
- PR #480: Replaced qn_fit() declaration with #include of file containing definition to fix linker error
- PR #495: Update cuDF and RMM versions in GPU ci test scripts
- PR #499: DEVELOPER_GUIDE.md: fixed links and clarified ML::detail::streamSyncer example
- PR #506: Re enable ml-prim tests in CI
- PR #508: Fix for an error with default argument in LinAlg::meanSquaredError
- PR #519: README.md Updates and adding BUILD.md back
- PR #526: Fix the issue of wrong results when fit and transform of PCA are called separately
- PR #531: Fixing missing arguments in updateDevice() for RF
- PR #543: Exposing dbscan batch size through cython API and fixing broken batching
- PR #551: Made use of ZLIB_LIBRARIES consistent between ml_test and ml_mg_test
- PR #557: Modified CI script to run cuML tests before building mlprims and removed lapack flag
- PR #578: Updated Readme.md to add lasso and elastic-net
- PR #580: Fixing cython garbage collection bug in KNN
- PR #577: Use find libz in prims cmake
- PR #594: fixed cuda-memcheck mean_center test failures


# cuML 0.6.1 (09 Apr 2019)

## Bug Fixes

- PR #462 Runtime library path fix for cuML pip package


# cuML 0.6.0 (22 Mar 2019)

## New Features

- PR #249: Single GPU Stochastic Gradient Descent for linear regression, logistic regression, and linear svm with L1, L2, and elastic-net penalties.
- PR #247: Added "proper" CUDA API to cuML
- PR #235: NearestNeighbors MG Support
- PR #261: UMAP Algorithm
- PR #290: NearestNeighbors numpy MG Support
- PR #303: Reusable spectral embedding / clustering
- PR #325: Initial support for single process multi-GPU OLS and tSVD
- PR #271: Initial support for hyperparameter optimization with dask for many models

## Improvements

- PR #144: Dockerfile update and docs for LinearRegression and Kalman Filter.
- PR #168: Add /ci/gpu/build.sh file to cuML
- PR #167: Integrating full-n-final ml-prims repo inside cuml
- PR #198: (ml-prims) Removal of *MG calls + fixed a bug in permute method
- PR #194: Added new ml-prims for supporting LASSO regression.
- PR #114: Building faiss C++ api into libcuml
- PR #64: Using FAISS C++ API in cuML and exposing bindings through cython
- PR #208: Issue ml-common-3: Math.h: swap thrust::for_each with binaryOp,unaryOp
- PR #224: Improve doc strings for readable rendering with readthedocs
- PR #209: Simplify README.md, move build instructions to BUILD.md
- PR #218: Fix RNG to use given seed and adjust RNG test tolerances.
- PR #225: Support for generating random integers
- PR #215: Refactored LinAlg::norm to Stats::rowNorm and added Stats::colNorm
- PR #234: Support for custom output type and passing index value to main_op in *Reduction kernels
- PR #230: Refactored the cuda_utils header
- PR #236: Refactored cuml python package structure to be more sklearn like
- PR #232: Added reduce_rows_by_key
- PR #246: Support for 2 vectors in the matrix vector operator
- PR #244: Fix for single GPU OLS and Ridge to support one column training data
- PR #271: Added get_params and set_params functions for linear and ridge regression
- PR #253: Fix for issue #250-reduce_rows_by_key failed memcheck for small nkeys
- PR #269: LinearRegression, Ridge Python docs update and cleaning
- PR #322: set_params updated
- PR #237: Update build instructions
- PR #275: Kmeans use of faster gpu_matrix
- PR #288: Add n_neighbors to NearestNeighbors constructor
- PR #302: Added FutureWarning for deprecation of current kmeans algorithm
- PR #312: Last minute cleanup before release
- PR #315: Documentation updating and enhancements
- PR #330: Added ignored argument to pca.fit_transform to map to sklearn's implemenation
- PR #342: Change default ABI to ON
- PR #572: Pulling DBSCAN components into reusable primitives


## Bug Fixes

- PR #193: Fix AttributeError in PCA and TSVD
- PR #211: Fixing inconsistent use of proper batch size calculation in DBSCAN
- PR #202: Adding back ability for users to define their own BLAS
- PR #201: Pass CMAKE CUDA path to faiss/configure script
- PR #200 Avoid using numpy via cimport in KNN
- PR #228: Bug fix: LinAlg::unaryOp with 0-length input
- PR #279: Removing faiss-gpu references in README
- PR #321: Fix release script typo
- PR #327: Update conda requirements for version 0.6 requirements
- PR #352: Correctly calculating numpy chunk sizing for kNN
- PR #345: Run python import as part of package build to trigger compilation
- PR #347: Lowering memory usage of kNN.
- PR #355: Fixing issues with very large numpy inputs to SPMG OLS and tSVD.
- PR #357: Removing FAISS requirement from README
- PR #362: Fix for matVecOp crashing on large input sizes
- PR #366: Index arithmetic issue fix with TxN_t class
- PR #376: Disabled kmeans tests since they are currently too sensitive (see #71)
- PR #380: Allow arbitrary data size on ingress for numba_utils.row_matrix
- PR #385: Fix for long import cuml time in containers and fix for setup_pip
- PR #630: Fixing a missing kneighbors in nearest neighbors python proxy

# cuML 0.5.1 (05 Feb 2019)

## Bug Fixes

- PR #189 Avoid using numpy via cimport to prevent ABI issues in Cython compilation


# cuML 0.5.0 (28 Jan 2019)

## New Features

- PR #66: OLS Linear Regression
- PR #44: Distance calculation ML primitives
- PR #69: Ridge (L2 Regularized) Linear Regression
- PR #103: Linear Kalman Filter
- PR #117: Pip install support
- PR #64: Device to device support from cuML device pointers into FAISS

## Improvements

- PR #56: Make OpenMP optional for building
- PR #67: Github issue templates
- PR #44: Refactored DBSCAN to use ML primitives
- PR #91: Pytest cleanup and sklearn toyset datasets based pytests for kmeans and dbscan
- PR #75: C++ example to use kmeans
- PR #117: Use cmake extension to find any zlib installed in system
- PR #94: Add cmake flag to set ABI compatibility
- PR #139: Move thirdparty submodules to root and add symlinks to new locations
- PR #151: Replace TravisCI testing and conda pkg builds with gpuCI
- PR #164: Add numba kernel for faster column to row major transform
- PR #114: Adding FAISS to cuml build

## Bug Fixes

- PR #48: CUDA 10 compilation warnings fix
- PR #51: Fixes to Dockerfile and docs for new build system
- PR #72: Fixes for GCC 7
- PR #96: Fix for kmeans stack overflow with high number of clusters
- PR #105: Fix for AttributeError in kmeans fit method
- PR #113: Removed old  glm python/cython files
- PR #118: Fix for AttributeError in kmeans predict method
- PR #125: Remove randomized solver option from PCA python bindings


# cuML 0.4.0 (05 Dec 2018)

## New Features

## Improvements

- PR #42: New build system: separation of libcuml.so and cuml python package
- PR #43: Added changelog.md

## Bug Fixes


# cuML 0.3.0 (30 Nov 2018)

## New Features

- PR #33: Added ability to call cuML algorithms using numpy arrays

## Improvements

- PR #24: Fix references of python package from cuML to cuml and start using versioneer for better versioning
- PR #40: Added support for refactored cuDF 0.3.0, updated Conda files
- PR #33: Major python test cleaning, all tests pass with cuDF 0.2.0 and 0.3.0. Preparation for new build system
- PR #34: Updated batch count calculation logic in DBSCAN
- PR #35: Beginning of DBSCAN refactor to use cuML mlprims and general improvements

## Bug Fixes

- PR #30: Fixed batch size bug in DBSCAN that caused crash. Also fixed various locations for potential integer overflows
- PR #28: Fix readthedocs build documentation
- PR #29: Fix pytests for cuml name change from cuML
- PR #33: Fixed memory bug that would cause segmentation faults due to numba releasing memory before it was used. Also fixed row major/column major bugs for different algorithms
- PR #36: Fix kmeans gtest to use device data
- PR #38: cuda\_free bug removed that caused google tests to sometimes pass and sometimes fail randomly
- PR #39: Updated cmake to correctly link with CUDA libraries, add CUDA runtime linking and include source files in compile target

# cuML 0.2.0 (02 Nov 2018)

## New Features

- PR #11: Kmeans algorithm added
- PR #7: FAISS KNN wrapper added
- PR #21: Added Conda install support

## Improvements

- PR #15: Added compatibility with cuDF (from prior pyGDF)
- PR #13: Added FAISS to Dockerfile
- PR #21: Added TravisCI build system for CI and Conda builds

## Bug Fixes

- PR #4: Fixed explained variance bug in TSVD
- PR #5: Notebook bug fixes and updated results


# cuML 0.1.0

Initial release including PCA, TSVD, DBSCAN, ml-prims and cython wrappers<|MERGE_RESOLUTION|>--- conflicted
+++ resolved
@@ -35,15 +35,10 @@
   in the Python benchmark
 - PR #1338: Remove BUILD_ABI references in CI scripts
 - PR #1340: Updated unit tests to uses larger dataset
-<<<<<<< HEAD
-- PR #1351: Build treelite temporarily for GPU CI testing of FIL Scikit-learn
-  model importing
-- PR #1368: --num-rows benchmark command line argument
-=======
+- PR #1368: Add --num-rows benchmark command line argument
 - PR #1351: Build treelite temporarily for GPU CI testing of FIL Scikit-learn model importing
 - PR #1345: Removing deprecated should_downcast argument
 - PR #1362: device_buffer in UMAP + Sparse prims
->>>>>>> 3c662bbf
 
 ## Bug Fixes
 - PR #1281: Making rng.h threadsafe
