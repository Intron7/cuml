# cuML 0.13.0 (Date TBD)

## New Features
- PR #1635: cuML Array shim and configurable output added to cluster methods
- PR #1586: Seasonal ARIMA
- PR #1683: cuml.dask make_regression
- PR #1689: Add framework for cuML Dask serializers
- PR #1709: Add `decision_function()` and `predict_proba()` for LogisticRegression
- PR #1612: Created a function to check the concatenated forest 
- PR #1714: Add `print_env.sh` file to gather important environment details
<<<<<<< HEAD
- PR #1750: LinearRegression CumlArray for configurable output
=======
- PR #1646: Using FIL to predict in MNMG RF
>>>>>>> 83edb210

## Improvements
- PR #1644: Add `predict_proba()` for FIL binary classifier
- PR #1620: Pickling tests now automatically finds all model classes inheriting from cuml.Base
- PR #1637: Update to newer treelite version with XGBoost 1.0 compatibility
- PR #1632: Fix MBSGD models inheritance, they now inherits from cuml.Base
- PR #1628: Remove submodules from cuML
- PR #1649: Add the fil_sparse_format variable option to RF API
- PR #1647: storage_type=AUTO uses SPARSE for large models
- PR #1668: Update the warning statement thrown in RF when the seed is set but n_streams is not 1
- PR #1662: use of direct cusparse calls for coo2csr, instead of depending on nvgraph
- PR #1697: Making trustworthiness batchable and using proper workspace
- PR #1721: Improving UMAP pytests
- PR #1717: Call `rmm_cupy_allocator` for CuPy allocations
- PR #1718: Import `using_allocator` from `cupy.cuda`
- PR #1723: Update RF Classifier to throw an exception for multi-class pickling
- PR #1726: Decorator to allocate CuPy arrays with RMM
- PR #1748: Test serializing `CumlArray` objects

## Bug Fixes
- PR #1594: Train-test split is now reproducible
- PR #1590: Fix destination directory structure for run-clang-format.py
- PR #1611: Fixing pickling errors for KNN classifier and regressor
- PR #1617: Fixing pickling issues for SVC and SVR
- PR #1634: Fix title in KNN docs
- PR #1627: Adding a check for multi-class data in RF classification
- PR #1654: Skip treelite patch if its already been applied
- PR #1661: Fix nvstring variable name
- PR #1673: Using struct for caching dlsym state in communicator
- PR #1659: TSNE - introduce 'convert_dtype' and refactor class attr 'Y' to 'embedding_'
- PR #1672: Solver 'svd' in Linear and Ridge Regressors when n_cols=1
- PR #1670: Lasso & ElasticNet - cuml Handle added
- PR #1671: Update for accessing cuDF Series pointer
- PR #1652: Support XGBoost 1.0+ models in FIL
- PR #1702: Fix LightGBM-FIL validation test
- PR #1701: test_score kmeans test passing with newer cupy version
- PR #1706: Remove multi-class bug from QuasiNewton
- PR #1699: Limit CuPy to <7.2 temporarily
- PR #1708: Correctly deallocate cuML handles in Cython
- PR #1730: Fixes to KF for test stability (mainly in CUDA 10.2)
- PR #1729: Fixing naive bayes UCX serialization problem in fit()
- PR #1751: Updated RF documentation

# cuML 0.12.0 (Date TBD)

## New Features
- PR #1483: prims: Fused L2 distance and nearest-neighbor prim
- PR #1494: bench: ml-prims benchmark
- PR #1514: bench: Fused L2 NN prim benchmark
- PR #1554: obtain the ModelHandles for all treelite models in MNMG RF
- PR #1411: Cython side of MNMG OLS
- PR #1520: Cython side of MNMG Ridge Regression
- PR #1516: Suppor Vector Regression (epsilon-SVR)


## Improvements
- PR #1638: Update cuml/docs/README.md
- PR #1468: C++: updates to clang format flow to make it more usable among devs
- PR #1473: C++: lazy initialization of "costly" resources inside cumlHandle
- PR #1443: Added a new overloaded GEMM primitive
- PR #1489: Enabling deep trees using Gather tree builder
- PR #1463: Update FAISS submodule to 1.6.1
- PR #1488: Add codeowners
- PR #1432: Row-major (C-style) GPU arrays for benchmarks
- PR #1490: Use dask master instead of conda package for testing
- PR #1375: Naive Bayes & Distributed Naive Bayes
- PR #1377: Add GPU array support for FIL benchmarking
- PR #1493: kmeans: add tiling support for 1-NN computation and use fusedL2-1NN prim for L2 distance metric
- PR #1532: Update CuPy to >= 6.6 and allow 7.0
- PR #1528: Re-enabling KNN using dynamic library loading for UCX in communicator
- PR #1545: Add conda environment version updates to ci script
- PR #1541: Updates for libcudf++ Python refactor
- PR #1537: Improve pickling and scoring suppport for many models to support hyperopt
- PR #1551: Change custom kernel to cupy for col/row order transform
- PR #1533: C++: interface header file separation for SVM
- PR #1560: Helper function to allocate all new CuPy arrays with RMM memory management
- PR #1570: Relax nccl in conda recipes to >=2.4 (matching CI)
- PR #1578: Add missing function information to the cuML documenataion
- PR #1584: Add has_scipy utility function for runtime check
- PR #1583: API docs updates for 0.12
- PR #1591: Updated FIL documentation

## Bug Fixes
- PR #1470: Documentation: add make_regression, fix ARIMA section
- PR #1482: Updated the code to remove sklearn from the mbsgd stress test
- PR #1491: Update dev environments for 0.12
- PR #1512: Updating setup_cpu() in SpeedupComparisonRunner
- PR #1498: Add build.sh to code owners
- PR #1505: cmake: added correct dependencies for prims-bench build
- PR #1534: Removed TODO comment in create_ucp_listeners()
- PR #1548: Fixing umap extra unary op in knn graph
- PR #1547: Fixing MNMG kmeans score. Fixing UMAP pickling before fit(). Fixing UMAP test failures.
- PR #1557: Increasing threshold for kmeans score
- PR #1562: Increasing threshold even higher
- PR #1564: Fixed a typo in function cumlMPICommunicator_impl::syncStream
- PR #1569: Remove Scikit-learn exception and depedenncy in SVM
- PR #1575: Add missing dtype parameter in call to strides to order for CuPy 6.6 code path
- PR #1574: Updated the init file to include SVM
- PR #1589: Fixing the default value for RF and updating mnmg predict to accept cudf
- PR #1601: Fixed wrong datatype used in knn voting kernel

# cuML 0.11.0 (11 Dec 2019)

## New Features

- PR #1295: Cython side of MNMG PCA
- PR #1218: prims: histogram prim
- PR #1129: C++: Separate include folder for C++ API distribution
- PR #1282: OPG KNN MNMG Code (disabled for 0.11)
- PR #1242: Initial implementation of FIL sparse forests
- PR #1194: Initial ARIMA time-series modeling support.
- PR #1286: Importing treelite models as FIL sparse forests
- PR #1285: Fea minimum impurity decrease RF param
- PR #1301: Add make_regression to generate regression datasets
- PR #1322: RF pickling using treelite, protobuf and FIL
- PR #1332: Add option to cuml.dask make_blobs to produce dask array
- PR #1307: Add RF regression benchmark
- PR #1327: Update the code to build treelite with protobuf
- PR #1289: Add Python benchmarking support for FIL
- PR #1371: Cython side of MNMG tSVD
- PR #1386: Expose SVC decision function value

## Improvements
- PR #1170: Use git to clone subprojects instead of git submodules
- PR #1239: Updated the treelite version
- PR #1225: setup.py clone dependencies like cmake and correct include paths
- PR #1224: Refactored FIL to prepare for sparse trees
- PR #1249: Include libcuml.so C API in installed targets
- PR #1259: Conda dev environment updates and use libcumlprims current version in CI
- PR #1277: Change dependency order in cmake for better printing at compile time
- PR #1264: Add -s flag to GPU CI pytest for better error printing
- PR #1271: Updated the Ridge regression documentation
- PR #1283: Updated the cuMl docs to include MBSGD and adjusted_rand_score
- PR #1300: Lowercase parameter versions for FIL algorithms
- PR #1312: Update CuPy to version 6.5 and use conda-forge channel
- PR #1336: Import SciKit-Learn models into FIL
- PR #1314: Added options needed for ASVDb output (CUDA ver, etc.), added option
  to select algos
- PR #1335: Options to print available algorithms and datasets
  in the Python benchmark
- PR #1338: Remove BUILD_ABI references in CI scripts
- PR #1340: Updated unit tests to uses larger dataset
- PR #1351: Build treelite temporarily for GPU CI testing of FIL Scikit-learn
  model importing
- PR #1367: --test-split benchmark parameter for train-test split
- PR #1360: Improved tests for importing SciKit-Learn models into FIL
- PR #1368: Add --num-rows benchmark command line argument
- PR #1351: Build treelite temporarily for GPU CI testing of FIL Scikit-learn model importing
- PR #1366: Modify train_test_split to use CuPy and accept device arrays
- PR #1258: Documenting new MPI communicator for multi-node multi-GPU testing
- PR #1345: Removing deprecated should_downcast argument
- PR #1362: device_buffer in UMAP + Sparse prims
- PR #1376: AUTO value for FIL algorithm
- PR #1408: Updated pickle tests to delete the pre-pickled model to prevent pointer leakage
- PR #1357: Run benchmarks multiple times for CI
- PR #1382: ARIMA optimization: move functions to C++ side
- PR #1392: Updated RF code to reduce duplication of the code
- PR #1444: UCX listener running in its own isolated thread
- PR #1445: Improved performance of FIL sparse trees
- PR #1431: Updated API docs
- PR #1441: Remove unused CUDA conda labels
- PR #1439: Match sklearn 0.22 default n_estimators for RF and fix test errors
- PR #1461: Add kneighbors to API docs

## Bug Fixes
- PR #1281: Making rng.h threadsafe
- PR #1212: Fix cmake git cloning always running configure in subprojects
- PR #1261: Fix comms build errors due to cuml++ include folder changes
- PR #1267: Update build.sh for recent change of building comms in main CMakeLists
- PR #1278: Removed incorrect overloaded instance of eigJacobi
- PR #1302: Updates for numba 0.46
- PR #1313: Updated the RF tests to set the seed and n_streams
- PR #1319: Using machineName arg passed in instead of default for ASV reporting
- PR #1326: Fix illegal memory access in make_regression (bounds issue)
- PR #1330: Fix C++ unit test utils for better handling of differences near zero
- PR #1342: Fix to prevent memory leakage in Lasso and ElasticNet
- PR #1337: Fix k-means init from preset cluster centers
- PR #1354: Fix SVM gamma=scale implementation
- PR #1344: Change other solver based methods to create solver object in init
- PR #1373: Fixing a few small bugs in make_blobs and adding asserts to pytests
- PR #1361: Improve SMO error handling
- PR #1384: Lower expectations on batched matrix tests to prevent CI failures
- PR #1380: Fix memory leaks in ARIMA
- PR #1391: Lower expectations on batched matrix tests even more
- PR #1394: Warning added in svd for cuda version 10.1
- PR #1407: Resolved RF predict issues and updated RF docstring
- PR #1401: Patch for lbfgs solver for logistic regression with no l1 penalty
- PR #1416: train_test_split numba and rmm device_array output bugfix
- PR #1419: UMAP pickle tests are using wrong n_neighbors value for trustworthiness
- PR #1438: KNN Classifier to properly return Dataframe with Dataframe input
- PR #1425: Deprecate seed and use random_state similar to Scikit-learn in train_test_split
- PR #1458: Add joblib as an explicit requirement
- PR #1474: Defer knn mnmg to 0.12 nightly builds and disable ucx-py dependency

# cuML 0.10.0 (16 Oct 2019)

## New Features
- PR #1148: C++ benchmark tool for c++/CUDA code inside cuML
- PR #1071: Selective eigen solver of cuSolver
- PR #1073: Updating RF wrappers to use FIL for GPU accelerated prediction
- PR #1104: CUDA 10.1 support
- PR #1113: prims: new batched make-symmetric-matrix primitive
- PR #1112: prims: new batched-gemv primitive
- PR #855: Added benchmark tools
- PR #1149 Add YYMMDD to version tag for nightly conda packages
- PR #892: General Gram matrices prim
- PR #912: Support Vector Machine
- PR #1274: Updated the RF score function to use GPU predict

## Improvements
- PR #961: High Peformance RF; HIST algo
- PR #1028: Dockerfile updates after dir restructure. Conda env yaml to add statsmodels as a dependency
- PR #1047: Consistent OPG interface for kmeans, based on internal libcumlprims update
- PR #763: Add examples to train_test_split documentation
- PR #1093: Unified inference kernels for different FIL algorithms
- PR #1076: Paying off some UMAP / Spectral tech debt.
- PR #1086: Ensure RegressorMixin scorer uses device arrays
- PR #1110: Adding tests to use default values of parameters of the models
- PR #1108: input_to_host_array function in input_utils for input processing to host arrays
- PR #1114: K-means: Exposing useful params, removing unused params, proxying params in Dask
- PR #1138: Implementing ANY_RANK semantics on irecv
- PR #1142: prims: expose separate InType and OutType for unaryOp and binaryOp
- PR #1115: Moving dask_make_blobs to cuml.dask.datasets. Adding conversion to dask.DataFrame
- PR #1136: CUDA 10.1 CI updates
- PR #1135: K-means: add boundary cases for kmeans||, support finer control with convergence
- PR #1163: Some more correctness improvements. Better verbose printing
- PR #1165: Adding except + in all remaining cython
- PR #1186: Using LocalCUDACluster Pytest fixture
- PR #1173: Docs: Barnes Hut TSNE documentation
- PR #1176: Use new RMM API based on Cython
- PR #1219: Adding custom bench_func and verbose logging to cuml.benchmark
- PR #1247: Improved MNMG RF error checking

## Bug Fixes

- PR #1231: RF respect number of cuda streams from cuml handle
- PR #1230: Rf bugfix memleak in regression
- PR #1208: compile dbscan bug
- PR #1016: Use correct libcumlprims version in GPU CI
- PR #1040: Update version of numba in development conda yaml files
- PR #1043: Updates to accomodate cuDF python code reorganization
- PR #1044: Remove nvidia driver installation from ci/cpu/build.sh
- PR #991: Barnes Hut TSNE Memory Issue Fixes
- PR #1075: Pinning Dask version for consistent CI results
- PR #990: Barnes Hut TSNE Memory Issue Fixes
- PR #1066: Using proper set of workers to destroy nccl comms
- PR #1072: Remove pip requirements and setup
- PR #1074: Fix flake8 CI style check
- PR #1087: Accuracy improvement for sqrt/log in RF max_feature
- PR #1088: Change straggling numba python allocations to use RMM
- PR #1106: Pinning Distributed version to match Dask for consistent CI results
- PR #1116: TSNE CUDA 10.1 Bug Fixes
- PR #1132: DBSCAN Batching Bug Fix
- PR #1162: DASK RF random seed bug fix
- PR #1164: Fix check_dtype arg handling for input_to_dev_array
- PR #1171: SVM prediction bug fix
- PR #1177: Update dask and distributed to 2.5
- PR #1204: Fix SVM crash on Turing
- PR #1199: Replaced sprintf() with snprintf() in THROW()
- PR #1205: Update dask-cuda in yml envs
- PR #1211: Fixing Dask k-means transform bug and adding test
- PR #1236: Improve fix for SMO solvers potential crash on Turing
- PR #1251: Disable compiler optimization for CUDA 10.1 for distance prims
- PR #1260: Small bugfix for major conversion in input_utils
- PR #1276: Fix float64 prediction crash in test_random_forest

# cuML 0.9.0 (21 Aug 2019)

## New Features

- PR #894: Convert RF to treelite format
- PR #826: Jones transformation of params for ARIMA models timeSeries ml-prim
- PR #697: Silhouette Score metric ml-prim
- PR #674: KL Divergence metric ml-prim
- PR #787: homogeneity, completeness and v-measure metrics ml-prim
- PR #711: Mutual Information metric ml-prim
- PR #724: Entropy metric ml-prim
- PR #766: Expose score method based on inertia for KMeans
- PR #823: prims: cluster dispersion metric
- PR #816: Added inverse_transform() for LabelEncoder
- PR #789: prims: sampling without replacement
- PR #813: prims: Col major istance prim
- PR #635: Random Forest & Decision Tree Regression (Single-GPU)
- PR #819: Forest Inferencing Library (FIL)
- PR #829: C++: enable nvtx ranges
- PR #835: Holt-Winters algorithm
- PR #837: treelite for decision forest exchange format
- PR #871: Wrapper for FIL
- PR #870: make_blobs python function
- PR #881: wrappers for accuracy_score and adjusted_rand_score functions
- PR #840: Dask RF classification and regression
- PR #870: make_blobs python function
- PR #879: import of treelite models to FIL
- PR #892: General Gram matrices prim
- PR #883: Adding MNMG Kmeans
- PR #930: Dask RF
- PR #882: TSNE - T-Distributed Stochastic Neighbourhood Embedding
- PR #624: Internals API & Graph Based Dimensionality Reductions Callback
- PR #926: Wrapper for FIL
- PR #994: Adding MPI comm impl for testing / benchmarking MNMG CUDA
- PR #960: Enable using libcumlprims for MG algorithms/prims

## Improvements
- PR #822: build: build.sh update to club all make targets together
- PR #807: Added development conda yml files
- PR #840: Require cmake >= 3.14
- PR #832: Stateless Decision Tree and Random Forest API
- PR #857: Small modifications to comms for utilizing IB w/ Dask
- PR #851: Random forest Stateless API wrappers
- PR #865: High Performance RF
- PR #895: Pretty prints arguments!
- PR #920: Add an empty marker kernel for tracing purposes
- PR #915: syncStream added to cumlCommunicator
- PR #922: Random Forest support in FIL
- PR #911: Update headers to credit CannyLabs BH TSNE implementation
- PR #918: Streamline CUDA_REL environment variable
- PR #924: kmeans: updated APIs to be stateless, refactored code for mnmg support
- PR #950: global_bias support in FIL
- PR #773: Significant improvements to input checking of all classes and common input API for Python
- PR #957: Adding docs to RF & KMeans MNMG. Small fixes for release
- PR #965: Making dask-ml a hard dependency
- PR #976: Update api.rst for new 0.9 classes
- PR #973: Use cudaDeviceGetAttribute instead of relying on cudaDeviceProp object being passed
- PR #978: Update README for 0.9
- PR #1009: Fix references to notebooks-contrib
- PR #1015: Ability to control the number of internal streams in cumlHandle_impl via cumlHandle
- PR #1175: Add more modules to docs ToC

## Bug Fixes

- PR #923: Fix misshapen level/trend/season HoltWinters output
- PR #831: Update conda package dependencies to cudf 0.9
- PR #772: Add missing cython headers to SGD and CD
- PR #849: PCA no attribute trans_input_ transform bug fix
- PR #869: Removing incorrect information from KNN Docs
- PR #885: libclang installation fix for GPUCI
- PR #896: Fix typo in comms build instructions
- PR #921: Fix build scripts using incorrect cudf version
- PR #928: TSNE Stability Adjustments
- PR #934: Cache cudaDeviceProp in cumlHandle for perf reasons
- PR #932: Change default param value for RF classifier
- PR #949: Fix dtype conversion tests for unsupported cudf dtypes
- PR #908: Fix local build generated file ownerships
- PR #983: Change RF max_depth default to 16
- PR #987: Change default values for knn
- PR #988: Switch to exact tsne
- PR #991: Cleanup python code in cuml.dask.cluster
- PR #996: ucx_initialized being properly set in CommsContext
- PR #1007: Throws a well defined error when mutigpu is not enabled
- PR #1018: Hint location of nccl in build.sh for CI
- PR #1022: Using random_state to make K-Means MNMG tests deterministic
- PR #1034: Fix typos and formatting issues in RF docs
- PR #1052: Fix the rows_sample dtype to float

# cuML 0.8.0 (27 June 2019)

## New Features

- PR #652: Adjusted Rand Index metric ml-prim
- PR #679: Class label manipulation ml-prim
- PR #636: Rand Index metric ml-prim
- PR #515: Added Random Projection feature
- PR #504: Contingency matrix ml-prim
- PR #644: Add train_test_split utility for cuDF dataframes
- PR #612: Allow Cuda Array Interface, Numba inputs and input code refactor
- PR #641: C: Separate C-wrapper library build to generate libcuml.so
- PR #631: Add nvcategory based ordinal label encoder
- PR #681: Add MBSGDClassifier and MBSGDRegressor classes around SGD
- PR #705: Quasi Newton solver and LogisticRegression Python classes
- PR #670: Add test skipping functionality to build.sh
- PR #678: Random Forest Python class
- PR #684: prims: make_blobs primitive
- PR #673: prims: reduce cols by key primitive
- PR #812: Add cuML Communications API & consolidate Dask cuML

## Improvements

- PR #597: C++ cuML and ml-prims folder refactor
- PR #590: QN Recover from numeric errors
- PR #482: Introduce cumlHandle for pca and tsvd
- PR #573: Remove use of unnecessary cuDF column and series copies
- PR #601: Cython PEP8 cleanup and CI integration
- PR #596: Introduce cumlHandle for ols and ridge
- PR #579: Introduce cumlHandle for cd and sgd, and propagate C++ errors in cython level for cd and sgd
- PR #604: Adding cumlHandle to kNN, spectral methods, and UMAP
- PR #616: Enable clang-format for enforcing coding style
- PR #618: CI: Enable copyright header checks
- PR #622: Updated to use 0.8 dependencies
- PR #626: Added build.sh script, updated CI scripts and documentation
- PR #633: build: Auto-detection of GPU_ARCHS during cmake
- PR #650: Moving brute force kNN to prims. Creating stateless kNN API.
- PR #662: C++: Bulk clang-format updates
- PR #671: Added pickle pytests and correct pickling of Base class
- PR #675: atomicMin/Max(float, double) with integer atomics and bit flipping
- PR #677: build: 'deep-clean' to build.sh to clean faiss build as well
- PR #683: Use stateless c++ API in KNN so that it can be pickled properly
- PR #686: Use stateless c++ API in UMAP so that it can be pickled properly
- PR #695: prims: Refactor pairwise distance
- PR #707: Added stress test and updated documentation for RF
- PR #701: Added emacs temporary file patterns to .gitignore
- PR #606: C++: Added tests for host_buffer and improved device_buffer and host_buffer implementation
- PR #726: Updated RF docs and stress test
- PR #730: Update README and RF docs for 0.8
- PR #744: Random projections generating binomial on device. Fixing tests.
- PR #741: Update API docs for 0.8
- PR #754: Pickling of UMAP/KNN
- PR #753: Made PCA and TSVD picklable
- PR #746: LogisticRegression and QN API docstrings
- PR #820: Updating DEVELOPER GUIDE threading guidelines

## Bug Fixes
- PR #584: Added missing virtual destructor to deviceAllocator and hostAllocator
- PR #620: C++: Removed old unit-test files in ml-prims
- PR #627: C++: Fixed dbscan crash issue filed in 613
- PR #640: Remove setuptools from conda run dependency
- PR #646: Update link in contributing.md
- PR #649: Bug fix to LinAlg::reduce_rows_by_key prim filed in issue #648
- PR #666: fixes to gitutils.py to resolve both string decode and handling of uncommitted files
- PR #676: Fix template parameters in `bernoulli()` implementation.
- PR #685: Make CuPy optional to avoid nccl conda package conflicts
- PR #687: prims: updated tolerance for reduce_cols_by_key unit-tests
- PR #689: Removing extra prints from NearestNeighbors cython
- PR #718: Bug fix for DBSCAN and increasing batch size of sgd
- PR #719: Adding additional checks for dtype of the data
- PR #736: Bug fix for RF wrapper and .cu print function
- PR #547: Fixed issue if C++ compiler is specified via CXX during configure.
- PR #759: Configure Sphinx to render params correctly
- PR #762: Apply threshold to remove flakiness of UMAP tests.
- PR #768: Fixing memory bug from stateless refactor
- PR #782: Nearest neighbors checking properly whether memory should be freed
- PR #783: UMAP was using wrong size for knn computation
- PR #776: Hotfix for self.variables in RF
- PR #777: Fix numpy input bug
- PR #784: Fix jit of shuffle_idx python function
- PR #790: Fix rows_sample input type for RF
- PR #793: Fix for dtype conversion utility for numba arrays without cupy installed
- PR #806: Add a seed for sklearn model in RF test file
- PR #843: Rf quantile fix

# cuML 0.7.0 (10 May 2019)

## New Features

- PR #405: Quasi-Newton GLM Solvers
- PR #277: Add row- and column-wise weighted mean primitive
- PR #424: Add a grid-sync struct for inter-block synchronization
- PR #430: Add R-Squared Score to ml primitives
- PR #463: Add matrix gather to ml primitives
- PR #435: Expose cumlhandle in cython + developer guide
- PR #455: Remove default-stream arguement across ml-prims and cuML
- PR #375: cuml cpp shared library renamed to libcuml++.so
- PR #460: Random Forest & Decision Trees (Single-GPU, Classification)
- PR #491: Add doxygen build target for ml-prims
- PR #505: Add R-Squared Score to python interface
- PR #507: Add coordinate descent for lasso and elastic-net
- PR #511: Add a minmax ml-prim
- PR #516: Added Trustworthiness score feature
- PR #520: Add local build script to mimic gpuCI
- PR #503: Add column-wise matrix sort primitive
- PR #525: Add docs build script to cuML
- PR #528: Remove current KMeans and replace it with a new single GPU implementation built using ML primitives

## Improvements

- PR #481: Refactoring Quasi-Newton to use cumlHandle
- PR #467: Added validity check on cumlHandle_t
- PR #461: Rewrote permute and added column major version
- PR #440: README updates
- PR #295: Improve build-time and the interface e.g., enable bool-OutType, for distance()
- PR #390: Update docs version
- PR #272: Add stream parameters to cublas and cusolver wrapper functions
- PR #447: Added building and running mlprims tests to CI
- PR #445: Lower dbscan memory usage by computing adjacency matrix directly
- PR #431: Add support for fancy iterator input types to LinAlg::reduce_rows_by_key
- PR #394: Introducing cumlHandle API to dbscan and add example
- PR #500: Added CI check for black listed CUDA Runtime API calls
- PR #475: exposing cumlHandle for dbscan from python-side
- PR #395: Edited the CONTRIBUTING.md file
- PR #407: Test files to run stress, correctness and unit tests for cuml algos
- PR #512: generic copy method for copying buffers between device/host
- PR #533: Add cudatoolkit conda dependency
- PR #524: Use cmake find blas and find lapack to pass configure options to faiss
- PR #527: Added notes on UMAP differences from reference implementation
- PR #540: Use latest release version in update-version CI script
- PR #552: Re-enable assert in kmeans tests with xfail as needed
- PR #581: Add shared memory fast col major to row major function back with bound checks
- PR #592: More efficient matrix copy/reverse methods
- PR #721: Added pickle tests for DBSCAN and Random Projections

## Bug Fixes

- PR #334: Fixed segfault in `ML::cumlHandle_impl::destroyResources`
- PR #349: Developer guide clarifications for cumlHandle and cumlHandle_impl
- PR #398: Fix CI scripts to allow nightlies to be uploaded
- PR #399: Skip PCA tests to allow CI to run with driver 418
- PR #422: Issue in the PCA tests was solved and CI can run with driver 418
- PR #409: Add entry to gitmodules to ignore build artifacts
- PR #412: Fix for svdQR function in ml-prims
- PR #438: Code that depended on FAISS was building everytime.
- PR #358: Fixed an issue when switching streams on MLCommon::device_buffer and MLCommon::host_buffer
- PR #434: Fixing bug in CSR tests
- PR #443: Remove defaults channel from ci scripts
- PR #384: 64b index arithmetic updates to the kernels inside ml-prims
- PR #459: Fix for runtime library path of pip package
- PR #464: Fix for C++11 destructor warning in qn
- PR #466: Add support for column-major in LinAlg::*Norm methods
- PR #465: Fixing deadlock issue in GridSync due to consecutive sync calls
- PR #468: Fix dbscan example build failure
- PR #470: Fix resource leakage in Kalman filter python wrapper
- PR #473: Fix gather ml-prim test for change in rng uniform API
- PR #477: Fixes default stream initialization in cumlHandle
- PR #480: Replaced qn_fit() declaration with #include of file containing definition to fix linker error
- PR #495: Update cuDF and RMM versions in GPU ci test scripts
- PR #499: DEVELOPER_GUIDE.md: fixed links and clarified ML::detail::streamSyncer example
- PR #506: Re enable ml-prim tests in CI
- PR #508: Fix for an error with default argument in LinAlg::meanSquaredError
- PR #519: README.md Updates and adding BUILD.md back
- PR #526: Fix the issue of wrong results when fit and transform of PCA are called separately
- PR #531: Fixing missing arguments in updateDevice() for RF
- PR #543: Exposing dbscan batch size through cython API and fixing broken batching
- PR #551: Made use of ZLIB_LIBRARIES consistent between ml_test and ml_mg_test
- PR #557: Modified CI script to run cuML tests before building mlprims and removed lapack flag
- PR #578: Updated Readme.md to add lasso and elastic-net
- PR #580: Fixing cython garbage collection bug in KNN
- PR #577: Use find libz in prims cmake
- PR #594: fixed cuda-memcheck mean_center test failures


# cuML 0.6.1 (09 Apr 2019)

## Bug Fixes

- PR #462 Runtime library path fix for cuML pip package


# cuML 0.6.0 (22 Mar 2019)

## New Features

- PR #249: Single GPU Stochastic Gradient Descent for linear regression, logistic regression, and linear svm with L1, L2, and elastic-net penalties.
- PR #247: Added "proper" CUDA API to cuML
- PR #235: NearestNeighbors MG Support
- PR #261: UMAP Algorithm
- PR #290: NearestNeighbors numpy MG Support
- PR #303: Reusable spectral embedding / clustering
- PR #325: Initial support for single process multi-GPU OLS and tSVD
- PR #271: Initial support for hyperparameter optimization with dask for many models

## Improvements

- PR #144: Dockerfile update and docs for LinearRegression and Kalman Filter.
- PR #168: Add /ci/gpu/build.sh file to cuML
- PR #167: Integrating full-n-final ml-prims repo inside cuml
- PR #198: (ml-prims) Removal of *MG calls + fixed a bug in permute method
- PR #194: Added new ml-prims for supporting LASSO regression.
- PR #114: Building faiss C++ api into libcuml
- PR #64: Using FAISS C++ API in cuML and exposing bindings through cython
- PR #208: Issue ml-common-3: Math.h: swap thrust::for_each with binaryOp,unaryOp
- PR #224: Improve doc strings for readable rendering with readthedocs
- PR #209: Simplify README.md, move build instructions to BUILD.md
- PR #218: Fix RNG to use given seed and adjust RNG test tolerances.
- PR #225: Support for generating random integers
- PR #215: Refactored LinAlg::norm to Stats::rowNorm and added Stats::colNorm
- PR #234: Support for custom output type and passing index value to main_op in *Reduction kernels
- PR #230: Refactored the cuda_utils header
- PR #236: Refactored cuml python package structure to be more sklearn like
- PR #232: Added reduce_rows_by_key
- PR #246: Support for 2 vectors in the matrix vector operator
- PR #244: Fix for single GPU OLS and Ridge to support one column training data
- PR #271: Added get_params and set_params functions for linear and ridge regression
- PR #253: Fix for issue #250-reduce_rows_by_key failed memcheck for small nkeys
- PR #269: LinearRegression, Ridge Python docs update and cleaning
- PR #322: set_params updated
- PR #237: Update build instructions
- PR #275: Kmeans use of faster gpu_matrix
- PR #288: Add n_neighbors to NearestNeighbors constructor
- PR #302: Added FutureWarning for deprecation of current kmeans algorithm
- PR #312: Last minute cleanup before release
- PR #315: Documentation updating and enhancements
- PR #330: Added ignored argument to pca.fit_transform to map to sklearn's implemenation
- PR #342: Change default ABI to ON
- PR #572: Pulling DBSCAN components into reusable primitives


## Bug Fixes

- PR #193: Fix AttributeError in PCA and TSVD
- PR #211: Fixing inconsistent use of proper batch size calculation in DBSCAN
- PR #202: Adding back ability for users to define their own BLAS
- PR #201: Pass CMAKE CUDA path to faiss/configure script
- PR #200 Avoid using numpy via cimport in KNN
- PR #228: Bug fix: LinAlg::unaryOp with 0-length input
- PR #279: Removing faiss-gpu references in README
- PR #321: Fix release script typo
- PR #327: Update conda requirements for version 0.6 requirements
- PR #352: Correctly calculating numpy chunk sizing for kNN
- PR #345: Run python import as part of package build to trigger compilation
- PR #347: Lowering memory usage of kNN.
- PR #355: Fixing issues with very large numpy inputs to SPMG OLS and tSVD.
- PR #357: Removing FAISS requirement from README
- PR #362: Fix for matVecOp crashing on large input sizes
- PR #366: Index arithmetic issue fix with TxN_t class
- PR #376: Disabled kmeans tests since they are currently too sensitive (see #71)
- PR #380: Allow arbitrary data size on ingress for numba_utils.row_matrix
- PR #385: Fix for long import cuml time in containers and fix for setup_pip
- PR #630: Fixing a missing kneighbors in nearest neighbors python proxy

# cuML 0.5.1 (05 Feb 2019)

## Bug Fixes

- PR #189 Avoid using numpy via cimport to prevent ABI issues in Cython compilation


# cuML 0.5.0 (28 Jan 2019)

## New Features

- PR #66: OLS Linear Regression
- PR #44: Distance calculation ML primitives
- PR #69: Ridge (L2 Regularized) Linear Regression
- PR #103: Linear Kalman Filter
- PR #117: Pip install support
- PR #64: Device to device support from cuML device pointers into FAISS

## Improvements

- PR #56: Make OpenMP optional for building
- PR #67: Github issue templates
- PR #44: Refactored DBSCAN to use ML primitives
- PR #91: Pytest cleanup and sklearn toyset datasets based pytests for kmeans and dbscan
- PR #75: C++ example to use kmeans
- PR #117: Use cmake extension to find any zlib installed in system
- PR #94: Add cmake flag to set ABI compatibility
- PR #139: Move thirdparty submodules to root and add symlinks to new locations
- PR #151: Replace TravisCI testing and conda pkg builds with gpuCI
- PR #164: Add numba kernel for faster column to row major transform
- PR #114: Adding FAISS to cuml build

## Bug Fixes

- PR #48: CUDA 10 compilation warnings fix
- PR #51: Fixes to Dockerfile and docs for new build system
- PR #72: Fixes for GCC 7
- PR #96: Fix for kmeans stack overflow with high number of clusters
- PR #105: Fix for AttributeError in kmeans fit method
- PR #113: Removed old  glm python/cython files
- PR #118: Fix for AttributeError in kmeans predict method
- PR #125: Remove randomized solver option from PCA python bindings


# cuML 0.4.0 (05 Dec 2018)

## New Features

## Improvements

- PR #42: New build system: separation of libcuml.so and cuml python package
- PR #43: Added changelog.md

## Bug Fixes


# cuML 0.3.0 (30 Nov 2018)

## New Features

- PR #33: Added ability to call cuML algorithms using numpy arrays

## Improvements

- PR #24: Fix references of python package from cuML to cuml and start using versioneer for better versioning
- PR #40: Added support for refactored cuDF 0.3.0, updated Conda files
- PR #33: Major python test cleaning, all tests pass with cuDF 0.2.0 and 0.3.0. Preparation for new build system
- PR #34: Updated batch count calculation logic in DBSCAN
- PR #35: Beginning of DBSCAN refactor to use cuML mlprims and general improvements

## Bug Fixes

- PR #30: Fixed batch size bug in DBSCAN that caused crash. Also fixed various locations for potential integer overflows
- PR #28: Fix readthedocs build documentation
- PR #29: Fix pytests for cuml name change from cuML
- PR #33: Fixed memory bug that would cause segmentation faults due to numba releasing memory before it was used. Also fixed row major/column major bugs for different algorithms
- PR #36: Fix kmeans gtest to use device data
- PR #38: cuda\_free bug removed that caused google tests to sometimes pass and sometimes fail randomly
- PR #39: Updated cmake to correctly link with CUDA libraries, add CUDA runtime linking and include source files in compile target

# cuML 0.2.0 (02 Nov 2018)

## New Features

- PR #11: Kmeans algorithm added
- PR #7: FAISS KNN wrapper added
- PR #21: Added Conda install support

## Improvements

- PR #15: Added compatibility with cuDF (from prior pyGDF)
- PR #13: Added FAISS to Dockerfile
- PR #21: Added TravisCI build system for CI and Conda builds

## Bug Fixes

- PR #4: Fixed explained variance bug in TSVD
- PR #5: Notebook bug fixes and updated results


# cuML 0.1.0

Initial release including PCA, TSVD, DBSCAN, ml-prims and cython wrappers<|MERGE_RESOLUTION|>--- conflicted
+++ resolved
@@ -8,11 +8,8 @@
 - PR #1709: Add `decision_function()` and `predict_proba()` for LogisticRegression
 - PR #1612: Created a function to check the concatenated forest 
 - PR #1714: Add `print_env.sh` file to gather important environment details
-<<<<<<< HEAD
 - PR #1750: LinearRegression CumlArray for configurable output
-=======
 - PR #1646: Using FIL to predict in MNMG RF
->>>>>>> 83edb210
 
 ## Improvements
 - PR #1644: Add `predict_proba()` for FIL binary classifier
