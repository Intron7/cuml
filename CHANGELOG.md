--- conflicted
+++ resolved
@@ -48,12 +48,9 @@
 - PR #730: Update README and RF docs for 0.8
 - PR #744: Random projections generating binomial on device. Fixing tests.
 - PR #741: Update API docs for 0.8
-<<<<<<< HEAD
 - PR #754: Pickling of UMAP/KNN
-=======
 - PR #753: Made PCA and TSVD picklable
 - PR #746: LogisticRegression and QN API docstrings
->>>>>>> 1fdda8dd
 
 ## Bug Fixes
 - PR #584: Added missing virtual destructor to deviceAllocator and hostAllocator
