--- conflicted
+++ resolved
@@ -160,11 +160,8 @@
 - PR #2669: Revert PR 2655 Revert "Fixes C++ RF predict function"
 - PR #2683: Fix incorrect "Bad CumlArray Use" error messages on test failures
 - PR #2695: Fix debug build issue due to incorrect host/device method setup
-<<<<<<< HEAD
 - PR #2709: Fixing OneHotEncoder Overflow Error
-=======
 - PR #2710: Fix SVC doc statement about predic_proba
->>>>>>> 4a10ddea
 
 # cuML 0.14.0 (03 Jun 2020)
 
