# cuML 0.13.0 (Date TBD)

## New Features
- PR #1777: Python bindings for entropy
- PR #1742: Mean squared error implementation with cupy
- PR #1635: cuML Array shim and configurable output added to cluster methods
- PR #1586: Seasonal ARIMA
- PR #1683: cuml.dask make_regression
- PR #1689: Add framework for cuML Dask serializers
- PR #1709: Add `decision_function()` and `predict_proba()` for LogisticRegression
- PR #1714: Add `print_env.sh` file to gather important environment details
- PR #1750: LinearRegression CumlArray for configurable output
- PR #1778: Make cuML Handle picklable

## Improvements
- PR #1644: Add `predict_proba()` for FIL binary classifier
- PR #1620: Pickling tests now automatically finds all model classes inheriting from cuml.Base
- PR #1637: Update to newer treelite version with XGBoost 1.0 compatibility
- PR #1632: Fix MBSGD models inheritance, they now inherits from cuml.Base
- PR #1628: Remove submodules from cuML
- PR #1649: Add the fil_sparse_format variable option to RF API
- PR #1647: storage_type=AUTO uses SPARSE for large models
- PR #1668: Update the warning statement thrown in RF when the seed is set but n_streams is not 1
- PR #1662: use of direct cusparse calls for coo2csr, instead of depending on nvgraph
- PR #1747: C++: dbscan performance improvements and cleanup
- PR #1697: Making trustworthiness batchable and using proper workspace
- PR #1721: Improving UMAP pytests
- PR #1717: Call `rmm_cupy_allocator` for CuPy allocations
- PR #1718: Import `using_allocator` from `cupy.cuda`
- PR #1723: Update RF Classifier to throw an exception for multi-class pickling
- PR #1726: Decorator to allocate CuPy arrays with RMM
- PR #1719: UMAP random seed reproducibility
- PR #1748: Test serializing `CumlArray` objects
- PR #1762: Update CuPy requirement to 7
- PR #1768: C++: Different input and output types for add and subtract prims

## Bug Fixes
- PR #1770: Warn that KalmanFilter is deprecated
- PR #1775: Allow CumlArray to work with inputs that have no 'strides' in array interface
- PR #1594: Train-test split is now reproducible
- PR #1590: Fix destination directory structure for run-clang-format.py
- PR #1611: Fixing pickling errors for KNN classifier and regressor
- PR #1617: Fixing pickling issues for SVC and SVR
- PR #1634: Fix title in KNN docs
- PR #1627: Adding a check for multi-class data in RF classification
- PR #1654: Skip treelite patch if its already been applied
- PR #1661: Fix nvstring variable name
- PR #1673: Using struct for caching dlsym state in communicator
- PR #1659: TSNE - introduce 'convert_dtype' and refactor class attr 'Y' to 'embedding_'
- PR #1672: Solver 'svd' in Linear and Ridge Regressors when n_cols=1
- PR #1670: Lasso & ElasticNet - cuml Handle added
- PR #1671: Update for accessing cuDF Series pointer
- PR #1652: Support XGBoost 1.0+ models in FIL
- PR #1702: Fix LightGBM-FIL validation test
- PR #1701: test_score kmeans test passing with newer cupy version
- PR #1706: Remove multi-class bug from QuasiNewton
- PR #1699: Limit CuPy to <7.2 temporarily
- PR #1708: Correctly deallocate cuML handles in Cython
- PR #1730: Fixes to KF for test stability (mainly in CUDA 10.2)
- PR #1729: Fixing naive bayes UCX serialization problem in fit()
- PR #1749: bug fix rf classifier/regressor on seg fault in bench
- PR #1751: Updated RF documentation
- PR #1765: Update the checks for using RF GPU predict
<<<<<<< HEAD
- PR #1787: C++: unit-tests to check for RF accuracy. As well as a bug fix to improve RF accuracy
=======
- PR #1793: Updated fil pyx to solve memory leakage issue
>>>>>>> 6a9d8269

# cuML 0.12.0 (Date TBD)

## New Features
- PR #1483: prims: Fused L2 distance and nearest-neighbor prim
- PR #1494: bench: ml-prims benchmark
- PR #1514: bench: Fused L2 NN prim benchmark
- PR #1411: Cython side of MNMG OLS
- PR #1520: Cython side of MNMG Ridge Regression
- PR #1516: Suppor Vector Regression (epsilon-SVR)

## Improvements
- PR #1638: Update cuml/docs/README.md
- PR #1468: C++: updates to clang format flow to make it more usable among devs
- PR #1473: C++: lazy initialization of "costly" resources inside cumlHandle
- PR #1443: Added a new overloaded GEMM primitive
- PR #1489: Enabling deep trees using Gather tree builder
- PR #1463: Update FAISS submodule to 1.6.1
- PR #1488: Add codeowners
- PR #1432: Row-major (C-style) GPU arrays for benchmarks
- PR #1490: Use dask master instead of conda package for testing
- PR #1375: Naive Bayes & Distributed Naive Bayes
- PR #1377: Add GPU array support for FIL benchmarking
- PR #1493: kmeans: add tiling support for 1-NN computation and use fusedL2-1NN prim for L2 distance metric
- PR #1532: Update CuPy to >= 6.6 and allow 7.0
- PR #1528: Re-enabling KNN using dynamic library loading for UCX in communicator
- PR #1545: Add conda environment version updates to ci script
- PR #1541: Updates for libcudf++ Python refactor
- PR #1555: FIL-SKL, an SKLearn-based benchmark for FIL
- PR #1537: Improve pickling and scoring suppport for many models to support hyperopt
- PR #1551: Change custom kernel to cupy for col/row order transform
- PR #1533: C++: interface header file separation for SVM
- PR #1560: Helper function to allocate all new CuPy arrays with RMM memory management
- PR #1570: Relax nccl in conda recipes to >=2.4 (matching CI)
- PR #1578: Add missing function information to the cuML documenataion
- PR #1584: Add has_scipy utility function for runtime check
- PR #1583: API docs updates for 0.12
- PR #1591: Updated FIL documentation

## Bug Fixes
- PR #1470: Documentation: add make_regression, fix ARIMA section
- PR #1482: Updated the code to remove sklearn from the mbsgd stress test
- PR #1491: Update dev environments for 0.12
- PR #1512: Updating setup_cpu() in SpeedupComparisonRunner
- PR #1498: Add build.sh to code owners
- PR #1505: cmake: added correct dependencies for prims-bench build
- PR #1534: Removed TODO comment in create_ucp_listeners()
- PR #1548: Fixing umap extra unary op in knn graph
- PR #1547: Fixing MNMG kmeans score. Fixing UMAP pickling before fit(). Fixing UMAP test failures.
- PR #1557: Increasing threshold for kmeans score
- PR #1562: Increasing threshold even higher
- PR #1564: Fixed a typo in function cumlMPICommunicator_impl::syncStream
- PR #1569: Remove Scikit-learn exception and depedenncy in SVM
- PR #1575: Add missing dtype parameter in call to strides to order for CuPy 6.6 code path
- PR #1574: Updated the init file to include SVM
- PR #1589: Fixing the default value for RF and updating mnmg predict to accept cudf
- PR #1601: Fixed wrong datatype used in knn voting kernel

# cuML 0.11.0 (11 Dec 2019)

## New Features

- PR #1295: Cython side of MNMG PCA
- PR #1218: prims: histogram prim
- PR #1129: C++: Separate include folder for C++ API distribution
- PR #1282: OPG KNN MNMG Code (disabled for 0.11)
- PR #1242: Initial implementation of FIL sparse forests
- PR #1194: Initial ARIMA time-series modeling support.
- PR #1286: Importing treelite models as FIL sparse forests
- PR #1285: Fea minimum impurity decrease RF param
- PR #1301: Add make_regression to generate regression datasets
- PR #1322: RF pickling using treelite, protobuf and FIL
- PR #1332: Add option to cuml.dask make_blobs to produce dask array
- PR #1307: Add RF regression benchmark
- PR #1327: Update the code to build treelite with protobuf
- PR #1289: Add Python benchmarking support for FIL
- PR #1371: Cython side of MNMG tSVD
- PR #1386: Expose SVC decision function value

## Improvements
- PR #1170: Use git to clone subprojects instead of git submodules
- PR #1239: Updated the treelite version
- PR #1225: setup.py clone dependencies like cmake and correct include paths
- PR #1224: Refactored FIL to prepare for sparse trees
- PR #1249: Include libcuml.so C API in installed targets
- PR #1259: Conda dev environment updates and use libcumlprims current version in CI
- PR #1277: Change dependency order in cmake for better printing at compile time
- PR #1264: Add -s flag to GPU CI pytest for better error printing
- PR #1271: Updated the Ridge regression documentation
- PR #1283: Updated the cuMl docs to include MBSGD and adjusted_rand_score
- PR #1300: Lowercase parameter versions for FIL algorithms
- PR #1312: Update CuPy to version 6.5 and use conda-forge channel
- PR #1336: Import SciKit-Learn models into FIL
- PR #1314: Added options needed for ASVDb output (CUDA ver, etc.), added option
  to select algos
- PR #1335: Options to print available algorithms and datasets
  in the Python benchmark
- PR #1338: Remove BUILD_ABI references in CI scripts
- PR #1340: Updated unit tests to uses larger dataset
- PR #1351: Build treelite temporarily for GPU CI testing of FIL Scikit-learn
  model importing
- PR #1367: --test-split benchmark parameter for train-test split
- PR #1360: Improved tests for importing SciKit-Learn models into FIL
- PR #1368: Add --num-rows benchmark command line argument
- PR #1351: Build treelite temporarily for GPU CI testing of FIL Scikit-learn model importing
- PR #1366: Modify train_test_split to use CuPy and accept device arrays
- PR #1258: Documenting new MPI communicator for multi-node multi-GPU testing
- PR #1345: Removing deprecated should_downcast argument
- PR #1362: device_buffer in UMAP + Sparse prims
- PR #1376: AUTO value for FIL algorithm
- PR #1408: Updated pickle tests to delete the pre-pickled model to prevent pointer leakage
- PR #1357: Run benchmarks multiple times for CI
- PR #1382: ARIMA optimization: move functions to C++ side
- PR #1392: Updated RF code to reduce duplication of the code
- PR #1444: UCX listener running in its own isolated thread
- PR #1445: Improved performance of FIL sparse trees
- PR #1431: Updated API docs
- PR #1441: Remove unused CUDA conda labels
- PR #1439: Match sklearn 0.22 default n_estimators for RF and fix test errors
- PR #1461: Add kneighbors to API docs

## Bug Fixes
- PR #1281: Making rng.h threadsafe
- PR #1212: Fix cmake git cloning always running configure in subprojects
- PR #1261: Fix comms build errors due to cuml++ include folder changes
- PR #1267: Update build.sh for recent change of building comms in main CMakeLists
- PR #1278: Removed incorrect overloaded instance of eigJacobi
- PR #1302: Updates for numba 0.46
- PR #1313: Updated the RF tests to set the seed and n_streams
- PR #1319: Using machineName arg passed in instead of default for ASV reporting
- PR #1326: Fix illegal memory access in make_regression (bounds issue)
- PR #1330: Fix C++ unit test utils for better handling of differences near zero
- PR #1342: Fix to prevent memory leakage in Lasso and ElasticNet
- PR #1337: Fix k-means init from preset cluster centers
- PR #1354: Fix SVM gamma=scale implementation
- PR #1344: Change other solver based methods to create solver object in init
- PR #1373: Fixing a few small bugs in make_blobs and adding asserts to pytests
- PR #1361: Improve SMO error handling
- PR #1384: Lower expectations on batched matrix tests to prevent CI failures
- PR #1380: Fix memory leaks in ARIMA
- PR #1391: Lower expectations on batched matrix tests even more
- PR #1394: Warning added in svd for cuda version 10.1
- PR #1407: Resolved RF predict issues and updated RF docstring
- PR #1401: Patch for lbfgs solver for logistic regression with no l1 penalty
- PR #1416: train_test_split numba and rmm device_array output bugfix
- PR #1419: UMAP pickle tests are using wrong n_neighbors value for trustworthiness
- PR #1438: KNN Classifier to properly return Dataframe with Dataframe input
- PR #1425: Deprecate seed and use random_state similar to Scikit-learn in train_test_split
- PR #1458: Add joblib as an explicit requirement
- PR #1474: Defer knn mnmg to 0.12 nightly builds and disable ucx-py dependency

# cuML 0.10.0 (16 Oct 2019)

## New Features
- PR #1148: C++ benchmark tool for c++/CUDA code inside cuML
- PR #1071: Selective eigen solver of cuSolver
- PR #1073: Updating RF wrappers to use FIL for GPU accelerated prediction
- PR #1104: CUDA 10.1 support
- PR #1113: prims: new batched make-symmetric-matrix primitive
- PR #1112: prims: new batched-gemv primitive
- PR #855: Added benchmark tools
- PR #1149 Add YYMMDD to version tag for nightly conda packages
- PR #892: General Gram matrices prim
- PR #912: Support Vector Machine
- PR #1274: Updated the RF score function to use GPU predict

## Improvements
- PR #961: High Peformance RF; HIST algo
- PR #1028: Dockerfile updates after dir restructure. Conda env yaml to add statsmodels as a dependency
- PR #1047: Consistent OPG interface for kmeans, based on internal libcumlprims update
- PR #763: Add examples to train_test_split documentation
- PR #1093: Unified inference kernels for different FIL algorithms
- PR #1076: Paying off some UMAP / Spectral tech debt.
- PR #1086: Ensure RegressorMixin scorer uses device arrays
- PR #1110: Adding tests to use default values of parameters of the models
- PR #1108: input_to_host_array function in input_utils for input processing to host arrays
- PR #1114: K-means: Exposing useful params, removing unused params, proxying params in Dask
- PR #1138: Implementing ANY_RANK semantics on irecv
- PR #1142: prims: expose separate InType and OutType for unaryOp and binaryOp
- PR #1115: Moving dask_make_blobs to cuml.dask.datasets. Adding conversion to dask.DataFrame
- PR #1136: CUDA 10.1 CI updates
- PR #1135: K-means: add boundary cases for kmeans||, support finer control with convergence
- PR #1163: Some more correctness improvements. Better verbose printing
- PR #1165: Adding except + in all remaining cython
- PR #1186: Using LocalCUDACluster Pytest fixture
- PR #1173: Docs: Barnes Hut TSNE documentation
- PR #1176: Use new RMM API based on Cython
- PR #1219: Adding custom bench_func and verbose logging to cuml.benchmark
- PR #1247: Improved MNMG RF error checking

## Bug Fixes

- PR #1231: RF respect number of cuda streams from cuml handle
- PR #1230: Rf bugfix memleak in regression
- PR #1208: compile dbscan bug
- PR #1016: Use correct libcumlprims version in GPU CI
- PR #1040: Update version of numba in development conda yaml files
- PR #1043: Updates to accomodate cuDF python code reorganization
- PR #1044: Remove nvidia driver installation from ci/cpu/build.sh
- PR #991: Barnes Hut TSNE Memory Issue Fixes
- PR #1075: Pinning Dask version for consistent CI results
- PR #990: Barnes Hut TSNE Memory Issue Fixes
- PR #1066: Using proper set of workers to destroy nccl comms
- PR #1072: Remove pip requirements and setup
- PR #1074: Fix flake8 CI style check
- PR #1087: Accuracy improvement for sqrt/log in RF max_feature
- PR #1088: Change straggling numba python allocations to use RMM
- PR #1106: Pinning Distributed version to match Dask for consistent CI results
- PR #1116: TSNE CUDA 10.1 Bug Fixes
- PR #1132: DBSCAN Batching Bug Fix
- PR #1162: DASK RF random seed bug fix
- PR #1164: Fix check_dtype arg handling for input_to_dev_array
- PR #1171: SVM prediction bug fix
- PR #1177: Update dask and distributed to 2.5
- PR #1204: Fix SVM crash on Turing
- PR #1199: Replaced sprintf() with snprintf() in THROW()
- PR #1205: Update dask-cuda in yml envs
- PR #1211: Fixing Dask k-means transform bug and adding test
- PR #1236: Improve fix for SMO solvers potential crash on Turing
- PR #1251: Disable compiler optimization for CUDA 10.1 for distance prims
- PR #1260: Small bugfix for major conversion in input_utils
- PR #1276: Fix float64 prediction crash in test_random_forest

# cuML 0.9.0 (21 Aug 2019)

## New Features

- PR #894: Convert RF to treelite format
- PR #826: Jones transformation of params for ARIMA models timeSeries ml-prim
- PR #697: Silhouette Score metric ml-prim
- PR #674: KL Divergence metric ml-prim
- PR #787: homogeneity, completeness and v-measure metrics ml-prim
- PR #711: Mutual Information metric ml-prim
- PR #724: Entropy metric ml-prim
- PR #766: Expose score method based on inertia for KMeans
- PR #823: prims: cluster dispersion metric
- PR #816: Added inverse_transform() for LabelEncoder
- PR #789: prims: sampling without replacement
- PR #813: prims: Col major istance prim
- PR #635: Random Forest & Decision Tree Regression (Single-GPU)
- PR #819: Forest Inferencing Library (FIL)
- PR #829: C++: enable nvtx ranges
- PR #835: Holt-Winters algorithm
- PR #837: treelite for decision forest exchange format
- PR #871: Wrapper for FIL
- PR #870: make_blobs python function
- PR #881: wrappers for accuracy_score and adjusted_rand_score functions
- PR #840: Dask RF classification and regression
- PR #870: make_blobs python function
- PR #879: import of treelite models to FIL
- PR #892: General Gram matrices prim
- PR #883: Adding MNMG Kmeans
- PR #930: Dask RF
- PR #882: TSNE - T-Distributed Stochastic Neighbourhood Embedding
- PR #624: Internals API & Graph Based Dimensionality Reductions Callback
- PR #926: Wrapper for FIL
- PR #994: Adding MPI comm impl for testing / benchmarking MNMG CUDA
- PR #960: Enable using libcumlprims for MG algorithms/prims

## Improvements
- PR #822: build: build.sh update to club all make targets together
- PR #807: Added development conda yml files
- PR #840: Require cmake >= 3.14
- PR #832: Stateless Decision Tree and Random Forest API
- PR #857: Small modifications to comms for utilizing IB w/ Dask
- PR #851: Random forest Stateless API wrappers
- PR #865: High Performance RF
- PR #895: Pretty prints arguments!
- PR #920: Add an empty marker kernel for tracing purposes
- PR #915: syncStream added to cumlCommunicator
- PR #922: Random Forest support in FIL
- PR #911: Update headers to credit CannyLabs BH TSNE implementation
- PR #918: Streamline CUDA_REL environment variable
- PR #924: kmeans: updated APIs to be stateless, refactored code for mnmg support
- PR #950: global_bias support in FIL
- PR #773: Significant improvements to input checking of all classes and common input API for Python
- PR #957: Adding docs to RF & KMeans MNMG. Small fixes for release
- PR #965: Making dask-ml a hard dependency
- PR #976: Update api.rst for new 0.9 classes
- PR #973: Use cudaDeviceGetAttribute instead of relying on cudaDeviceProp object being passed
- PR #978: Update README for 0.9
- PR #1009: Fix references to notebooks-contrib
- PR #1015: Ability to control the number of internal streams in cumlHandle_impl via cumlHandle
- PR #1175: Add more modules to docs ToC

## Bug Fixes

- PR #923: Fix misshapen level/trend/season HoltWinters output
- PR #831: Update conda package dependencies to cudf 0.9
- PR #772: Add missing cython headers to SGD and CD
- PR #849: PCA no attribute trans_input_ transform bug fix
- PR #869: Removing incorrect information from KNN Docs
- PR #885: libclang installation fix for GPUCI
- PR #896: Fix typo in comms build instructions
- PR #921: Fix build scripts using incorrect cudf version
- PR #928: TSNE Stability Adjustments
- PR #934: Cache cudaDeviceProp in cumlHandle for perf reasons
- PR #932: Change default param value for RF classifier
- PR #949: Fix dtype conversion tests for unsupported cudf dtypes
- PR #908: Fix local build generated file ownerships
- PR #983: Change RF max_depth default to 16
- PR #987: Change default values for knn
- PR #988: Switch to exact tsne
- PR #991: Cleanup python code in cuml.dask.cluster
- PR #996: ucx_initialized being properly set in CommsContext
- PR #1007: Throws a well defined error when mutigpu is not enabled
- PR #1018: Hint location of nccl in build.sh for CI
- PR #1022: Using random_state to make K-Means MNMG tests deterministic
- PR #1034: Fix typos and formatting issues in RF docs
- PR #1052: Fix the rows_sample dtype to float

# cuML 0.8.0 (27 June 2019)

## New Features

- PR #652: Adjusted Rand Index metric ml-prim
- PR #679: Class label manipulation ml-prim
- PR #636: Rand Index metric ml-prim
- PR #515: Added Random Projection feature
- PR #504: Contingency matrix ml-prim
- PR #644: Add train_test_split utility for cuDF dataframes
- PR #612: Allow Cuda Array Interface, Numba inputs and input code refactor
- PR #641: C: Separate C-wrapper library build to generate libcuml.so
- PR #631: Add nvcategory based ordinal label encoder
- PR #681: Add MBSGDClassifier and MBSGDRegressor classes around SGD
- PR #705: Quasi Newton solver and LogisticRegression Python classes
- PR #670: Add test skipping functionality to build.sh
- PR #678: Random Forest Python class
- PR #684: prims: make_blobs primitive
- PR #673: prims: reduce cols by key primitive
- PR #812: Add cuML Communications API & consolidate Dask cuML

## Improvements

- PR #597: C++ cuML and ml-prims folder refactor
- PR #590: QN Recover from numeric errors
- PR #482: Introduce cumlHandle for pca and tsvd
- PR #573: Remove use of unnecessary cuDF column and series copies
- PR #601: Cython PEP8 cleanup and CI integration
- PR #596: Introduce cumlHandle for ols and ridge
- PR #579: Introduce cumlHandle for cd and sgd, and propagate C++ errors in cython level for cd and sgd
- PR #604: Adding cumlHandle to kNN, spectral methods, and UMAP
- PR #616: Enable clang-format for enforcing coding style
- PR #618: CI: Enable copyright header checks
- PR #622: Updated to use 0.8 dependencies
- PR #626: Added build.sh script, updated CI scripts and documentation
- PR #633: build: Auto-detection of GPU_ARCHS during cmake
- PR #650: Moving brute force kNN to prims. Creating stateless kNN API.
- PR #662: C++: Bulk clang-format updates
- PR #671: Added pickle pytests and correct pickling of Base class
- PR #675: atomicMin/Max(float, double) with integer atomics and bit flipping
- PR #677: build: 'deep-clean' to build.sh to clean faiss build as well
- PR #683: Use stateless c++ API in KNN so that it can be pickled properly
- PR #686: Use stateless c++ API in UMAP so that it can be pickled properly
- PR #695: prims: Refactor pairwise distance
- PR #707: Added stress test and updated documentation for RF
- PR #701: Added emacs temporary file patterns to .gitignore
- PR #606: C++: Added tests for host_buffer and improved device_buffer and host_buffer implementation
- PR #726: Updated RF docs and stress test
- PR #730: Update README and RF docs for 0.8
- PR #744: Random projections generating binomial on device. Fixing tests.
- PR #741: Update API docs for 0.8
- PR #754: Pickling of UMAP/KNN
- PR #753: Made PCA and TSVD picklable
- PR #746: LogisticRegression and QN API docstrings
- PR #820: Updating DEVELOPER GUIDE threading guidelines

## Bug Fixes
- PR #584: Added missing virtual destructor to deviceAllocator and hostAllocator
- PR #620: C++: Removed old unit-test files in ml-prims
- PR #627: C++: Fixed dbscan crash issue filed in 613
- PR #640: Remove setuptools from conda run dependency
- PR #646: Update link in contributing.md
- PR #649: Bug fix to LinAlg::reduce_rows_by_key prim filed in issue #648
- PR #666: fixes to gitutils.py to resolve both string decode and handling of uncommitted files
- PR #676: Fix template parameters in `bernoulli()` implementation.
- PR #685: Make CuPy optional to avoid nccl conda package conflicts
- PR #687: prims: updated tolerance for reduce_cols_by_key unit-tests
- PR #689: Removing extra prints from NearestNeighbors cython
- PR #718: Bug fix for DBSCAN and increasing batch size of sgd
- PR #719: Adding additional checks for dtype of the data
- PR #736: Bug fix for RF wrapper and .cu print function
- PR #547: Fixed issue if C++ compiler is specified via CXX during configure.
- PR #759: Configure Sphinx to render params correctly
- PR #762: Apply threshold to remove flakiness of UMAP tests.
- PR #768: Fixing memory bug from stateless refactor
- PR #782: Nearest neighbors checking properly whether memory should be freed
- PR #783: UMAP was using wrong size for knn computation
- PR #776: Hotfix for self.variables in RF
- PR #777: Fix numpy input bug
- PR #784: Fix jit of shuffle_idx python function
- PR #790: Fix rows_sample input type for RF
- PR #793: Fix for dtype conversion utility for numba arrays without cupy installed
- PR #806: Add a seed for sklearn model in RF test file
- PR #843: Rf quantile fix

# cuML 0.7.0 (10 May 2019)

## New Features

- PR #405: Quasi-Newton GLM Solvers
- PR #277: Add row- and column-wise weighted mean primitive
- PR #424: Add a grid-sync struct for inter-block synchronization
- PR #430: Add R-Squared Score to ml primitives
- PR #463: Add matrix gather to ml primitives
- PR #435: Expose cumlhandle in cython + developer guide
- PR #455: Remove default-stream arguement across ml-prims and cuML
- PR #375: cuml cpp shared library renamed to libcuml++.so
- PR #460: Random Forest & Decision Trees (Single-GPU, Classification)
- PR #491: Add doxygen build target for ml-prims
- PR #505: Add R-Squared Score to python interface
- PR #507: Add coordinate descent for lasso and elastic-net
- PR #511: Add a minmax ml-prim
- PR #516: Added Trustworthiness score feature
- PR #520: Add local build script to mimic gpuCI
- PR #503: Add column-wise matrix sort primitive
- PR #525: Add docs build script to cuML
- PR #528: Remove current KMeans and replace it with a new single GPU implementation built using ML primitives

## Improvements

- PR #481: Refactoring Quasi-Newton to use cumlHandle
- PR #467: Added validity check on cumlHandle_t
- PR #461: Rewrote permute and added column major version
- PR #440: README updates
- PR #295: Improve build-time and the interface e.g., enable bool-OutType, for distance()
- PR #390: Update docs version
- PR #272: Add stream parameters to cublas and cusolver wrapper functions
- PR #447: Added building and running mlprims tests to CI
- PR #445: Lower dbscan memory usage by computing adjacency matrix directly
- PR #431: Add support for fancy iterator input types to LinAlg::reduce_rows_by_key
- PR #394: Introducing cumlHandle API to dbscan and add example
- PR #500: Added CI check for black listed CUDA Runtime API calls
- PR #475: exposing cumlHandle for dbscan from python-side
- PR #395: Edited the CONTRIBUTING.md file
- PR #407: Test files to run stress, correctness and unit tests for cuml algos
- PR #512: generic copy method for copying buffers between device/host
- PR #533: Add cudatoolkit conda dependency
- PR #524: Use cmake find blas and find lapack to pass configure options to faiss
- PR #527: Added notes on UMAP differences from reference implementation
- PR #540: Use latest release version in update-version CI script
- PR #552: Re-enable assert in kmeans tests with xfail as needed
- PR #581: Add shared memory fast col major to row major function back with bound checks
- PR #592: More efficient matrix copy/reverse methods
- PR #721: Added pickle tests for DBSCAN and Random Projections

## Bug Fixes

- PR #334: Fixed segfault in `ML::cumlHandle_impl::destroyResources`
- PR #349: Developer guide clarifications for cumlHandle and cumlHandle_impl
- PR #398: Fix CI scripts to allow nightlies to be uploaded
- PR #399: Skip PCA tests to allow CI to run with driver 418
- PR #422: Issue in the PCA tests was solved and CI can run with driver 418
- PR #409: Add entry to gitmodules to ignore build artifacts
- PR #412: Fix for svdQR function in ml-prims
- PR #438: Code that depended on FAISS was building everytime.
- PR #358: Fixed an issue when switching streams on MLCommon::device_buffer and MLCommon::host_buffer
- PR #434: Fixing bug in CSR tests
- PR #443: Remove defaults channel from ci scripts
- PR #384: 64b index arithmetic updates to the kernels inside ml-prims
- PR #459: Fix for runtime library path of pip package
- PR #464: Fix for C++11 destructor warning in qn
- PR #466: Add support for column-major in LinAlg::*Norm methods
- PR #465: Fixing deadlock issue in GridSync due to consecutive sync calls
- PR #468: Fix dbscan example build failure
- PR #470: Fix resource leakage in Kalman filter python wrapper
- PR #473: Fix gather ml-prim test for change in rng uniform API
- PR #477: Fixes default stream initialization in cumlHandle
- PR #480: Replaced qn_fit() declaration with #include of file containing definition to fix linker error
- PR #495: Update cuDF and RMM versions in GPU ci test scripts
- PR #499: DEVELOPER_GUIDE.md: fixed links and clarified ML::detail::streamSyncer example
- PR #506: Re enable ml-prim tests in CI
- PR #508: Fix for an error with default argument in LinAlg::meanSquaredError
- PR #519: README.md Updates and adding BUILD.md back
- PR #526: Fix the issue of wrong results when fit and transform of PCA are called separately
- PR #531: Fixing missing arguments in updateDevice() for RF
- PR #543: Exposing dbscan batch size through cython API and fixing broken batching
- PR #551: Made use of ZLIB_LIBRARIES consistent between ml_test and ml_mg_test
- PR #557: Modified CI script to run cuML tests before building mlprims and removed lapack flag
- PR #578: Updated Readme.md to add lasso and elastic-net
- PR #580: Fixing cython garbage collection bug in KNN
- PR #577: Use find libz in prims cmake
- PR #594: fixed cuda-memcheck mean_center test failures


# cuML 0.6.1 (09 Apr 2019)

## Bug Fixes

- PR #462 Runtime library path fix for cuML pip package


# cuML 0.6.0 (22 Mar 2019)

## New Features

- PR #249: Single GPU Stochastic Gradient Descent for linear regression, logistic regression, and linear svm with L1, L2, and elastic-net penalties.
- PR #247: Added "proper" CUDA API to cuML
- PR #235: NearestNeighbors MG Support
- PR #261: UMAP Algorithm
- PR #290: NearestNeighbors numpy MG Support
- PR #303: Reusable spectral embedding / clustering
- PR #325: Initial support for single process multi-GPU OLS and tSVD
- PR #271: Initial support for hyperparameter optimization with dask for many models

## Improvements

- PR #144: Dockerfile update and docs for LinearRegression and Kalman Filter.
- PR #168: Add /ci/gpu/build.sh file to cuML
- PR #167: Integrating full-n-final ml-prims repo inside cuml
- PR #198: (ml-prims) Removal of *MG calls + fixed a bug in permute method
- PR #194: Added new ml-prims for supporting LASSO regression.
- PR #114: Building faiss C++ api into libcuml
- PR #64: Using FAISS C++ API in cuML and exposing bindings through cython
- PR #208: Issue ml-common-3: Math.h: swap thrust::for_each with binaryOp,unaryOp
- PR #224: Improve doc strings for readable rendering with readthedocs
- PR #209: Simplify README.md, move build instructions to BUILD.md
- PR #218: Fix RNG to use given seed and adjust RNG test tolerances.
- PR #225: Support for generating random integers
- PR #215: Refactored LinAlg::norm to Stats::rowNorm and added Stats::colNorm
- PR #234: Support for custom output type and passing index value to main_op in *Reduction kernels
- PR #230: Refactored the cuda_utils header
- PR #236: Refactored cuml python package structure to be more sklearn like
- PR #232: Added reduce_rows_by_key
- PR #246: Support for 2 vectors in the matrix vector operator
- PR #244: Fix for single GPU OLS and Ridge to support one column training data
- PR #271: Added get_params and set_params functions for linear and ridge regression
- PR #253: Fix for issue #250-reduce_rows_by_key failed memcheck for small nkeys
- PR #269: LinearRegression, Ridge Python docs update and cleaning
- PR #322: set_params updated
- PR #237: Update build instructions
- PR #275: Kmeans use of faster gpu_matrix
- PR #288: Add n_neighbors to NearestNeighbors constructor
- PR #302: Added FutureWarning for deprecation of current kmeans algorithm
- PR #312: Last minute cleanup before release
- PR #315: Documentation updating and enhancements
- PR #330: Added ignored argument to pca.fit_transform to map to sklearn's implemenation
- PR #342: Change default ABI to ON
- PR #572: Pulling DBSCAN components into reusable primitives


## Bug Fixes

- PR #193: Fix AttributeError in PCA and TSVD
- PR #211: Fixing inconsistent use of proper batch size calculation in DBSCAN
- PR #202: Adding back ability for users to define their own BLAS
- PR #201: Pass CMAKE CUDA path to faiss/configure script
- PR #200 Avoid using numpy via cimport in KNN
- PR #228: Bug fix: LinAlg::unaryOp with 0-length input
- PR #279: Removing faiss-gpu references in README
- PR #321: Fix release script typo
- PR #327: Update conda requirements for version 0.6 requirements
- PR #352: Correctly calculating numpy chunk sizing for kNN
- PR #345: Run python import as part of package build to trigger compilation
- PR #347: Lowering memory usage of kNN.
- PR #355: Fixing issues with very large numpy inputs to SPMG OLS and tSVD.
- PR #357: Removing FAISS requirement from README
- PR #362: Fix for matVecOp crashing on large input sizes
- PR #366: Index arithmetic issue fix with TxN_t class
- PR #376: Disabled kmeans tests since they are currently too sensitive (see #71)
- PR #380: Allow arbitrary data size on ingress for numba_utils.row_matrix
- PR #385: Fix for long import cuml time in containers and fix for setup_pip
- PR #630: Fixing a missing kneighbors in nearest neighbors python proxy

# cuML 0.5.1 (05 Feb 2019)

## Bug Fixes

- PR #189 Avoid using numpy via cimport to prevent ABI issues in Cython compilation


# cuML 0.5.0 (28 Jan 2019)

## New Features

- PR #66: OLS Linear Regression
- PR #44: Distance calculation ML primitives
- PR #69: Ridge (L2 Regularized) Linear Regression
- PR #103: Linear Kalman Filter
- PR #117: Pip install support
- PR #64: Device to device support from cuML device pointers into FAISS

## Improvements

- PR #56: Make OpenMP optional for building
- PR #67: Github issue templates
- PR #44: Refactored DBSCAN to use ML primitives
- PR #91: Pytest cleanup and sklearn toyset datasets based pytests for kmeans and dbscan
- PR #75: C++ example to use kmeans
- PR #117: Use cmake extension to find any zlib installed in system
- PR #94: Add cmake flag to set ABI compatibility
- PR #139: Move thirdparty submodules to root and add symlinks to new locations
- PR #151: Replace TravisCI testing and conda pkg builds with gpuCI
- PR #164: Add numba kernel for faster column to row major transform
- PR #114: Adding FAISS to cuml build

## Bug Fixes

- PR #48: CUDA 10 compilation warnings fix
- PR #51: Fixes to Dockerfile and docs for new build system
- PR #72: Fixes for GCC 7
- PR #96: Fix for kmeans stack overflow with high number of clusters
- PR #105: Fix for AttributeError in kmeans fit method
- PR #113: Removed old  glm python/cython files
- PR #118: Fix for AttributeError in kmeans predict method
- PR #125: Remove randomized solver option from PCA python bindings


# cuML 0.4.0 (05 Dec 2018)

## New Features

## Improvements

- PR #42: New build system: separation of libcuml.so and cuml python package
- PR #43: Added changelog.md

## Bug Fixes


# cuML 0.3.0 (30 Nov 2018)

## New Features

- PR #33: Added ability to call cuML algorithms using numpy arrays

## Improvements

- PR #24: Fix references of python package from cuML to cuml and start using versioneer for better versioning
- PR #40: Added support for refactored cuDF 0.3.0, updated Conda files
- PR #33: Major python test cleaning, all tests pass with cuDF 0.2.0 and 0.3.0. Preparation for new build system
- PR #34: Updated batch count calculation logic in DBSCAN
- PR #35: Beginning of DBSCAN refactor to use cuML mlprims and general improvements

## Bug Fixes

- PR #30: Fixed batch size bug in DBSCAN that caused crash. Also fixed various locations for potential integer overflows
- PR #28: Fix readthedocs build documentation
- PR #29: Fix pytests for cuml name change from cuML
- PR #33: Fixed memory bug that would cause segmentation faults due to numba releasing memory before it was used. Also fixed row major/column major bugs for different algorithms
- PR #36: Fix kmeans gtest to use device data
- PR #38: cuda\_free bug removed that caused google tests to sometimes pass and sometimes fail randomly
- PR #39: Updated cmake to correctly link with CUDA libraries, add CUDA runtime linking and include source files in compile target

# cuML 0.2.0 (02 Nov 2018)

## New Features

- PR #11: Kmeans algorithm added
- PR #7: FAISS KNN wrapper added
- PR #21: Added Conda install support

## Improvements

- PR #15: Added compatibility with cuDF (from prior pyGDF)
- PR #13: Added FAISS to Dockerfile
- PR #21: Added TravisCI build system for CI and Conda builds

## Bug Fixes

- PR #4: Fixed explained variance bug in TSVD
- PR #5: Notebook bug fixes and updated results


# cuML 0.1.0

Initial release including PCA, TSVD, DBSCAN, ml-prims and cython wrappers<|MERGE_RESOLUTION|>--- conflicted
+++ resolved
@@ -61,11 +61,8 @@
 - PR #1749: bug fix rf classifier/regressor on seg fault in bench
 - PR #1751: Updated RF documentation
 - PR #1765: Update the checks for using RF GPU predict
-<<<<<<< HEAD
 - PR #1787: C++: unit-tests to check for RF accuracy. As well as a bug fix to improve RF accuracy
-=======
 - PR #1793: Updated fil pyx to solve memory leakage issue
->>>>>>> 6a9d8269
 
 # cuML 0.12.0 (Date TBD)
 
