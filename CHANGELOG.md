# cuML 0.14.0 (Date TBD)

## New Features

## Improvements
<<<<<<< HEAD
- PR #1914: Change the meaning of ARIMA's intercept to match the literature
=======
>>>>>>> 13cf424f

## Bug Fixes

# cuML 0.13.0 (Date TBD)

## New Features
- PR #1777: Python bindings for entropy
- PR #1742: Mean squared error implementation with cupy
- PR #1766: Mean absolute error implementation with cupy
- PR #1766: Mean squared log error implementation with cupy
- PR #1635: cuML Array shim and configurable output added to cluster methods
- PR #1586: Seasonal ARIMA
- PR #1683: cuml.dask make_regression
- PR #1689: Add framework for cuML Dask serializers
- PR #1709: Add `decision_function()` and `predict_proba()` for LogisticRegression
- PR #1714: Add `print_env.sh` file to gather important environment details
- PR #1750: LinearRegression CumlArray for configurable output
- PR #1767: Single GPU decomposition models configurable output
- PR #1646: Using FIL to predict in MNMG RF
- PR #1778: Make cuML Handle picklable
- PR #1738: cuml.dask refactor beginning and dask array input option for OLS, Ridge and KMeans
- PR #1815: Adding KNN parameter to UMAP

## Improvements
- PR #1644: Add `predict_proba()` for FIL binary classifier
- PR #1620: Pickling tests now automatically finds all model classes inheriting from cuml.Base
- PR #1637: Update to newer treelite version with XGBoost 1.0 compatibility
- PR #1632: Fix MBSGD models inheritance, they now inherits from cuml.Base
- PR #1628: Remove submodules from cuML
- PR #1755: Expose the build_treelite function for python
- PR #1649: Add the fil_sparse_format variable option to RF API
- PR #1647: storage_type=AUTO uses SPARSE for large models
- PR #1668: Update the warning statement thrown in RF when the seed is set but n_streams is not 1
- PR #1662: use of direct cusparse calls for coo2csr, instead of depending on nvgraph
- PR #1747: C++: dbscan performance improvements and cleanup
- PR #1697: Making trustworthiness batchable and using proper workspace
- PR #1721: Improving UMAP pytests
- PR #1717: Call `rmm_cupy_allocator` for CuPy allocations
- PR #1718: Import `using_allocator` from `cupy.cuda`
- PR #1723: Update RF Classifier to throw an exception for multi-class pickling
- PR #1726: Decorator to allocate CuPy arrays with RMM
- PR #1719: UMAP random seed reproducibility
- PR #1748: Test serializing `CumlArray` objects
- PR #1776: Refactoring pca/tsvd distributed
- PR #1762: Update CuPy requirement to 7
- PR #1768: C++: Different input and output types for add and subtract prims
- PR #1790: Add support for multiple seeding in k-means++
- PR #1805: Adding new Dask cuda serializers to naive bayes + a trivial perf update
- PR #1812: C++: bench: UMAP benchmark cases added
- PR #1795: Add capability to build CumlArray from bytearray/memoryview objects
- PR #1824: C++: improving the performance of UMAP algo
- PR #1816: Add ARIMA notebook
- PR #1856: Update docs for 0.13
- PR #1827: Add HPO demo Notebook
- PR #1825: `--nvtx` option in `build.sh`
- PR #1847: Update XGBoost version for CI
- PR #1837: Simplify cuML Array construction
- PR #1848: Rely on subclassing for cuML Array serialization
- PR #1866: Minimizing client memory pressure on Naive Bayes
- PR #1788: Removing complexity bottleneck in S-ARIMA
- PR #1891: Additional improvements to naive bayes tree reduction

## Bug Fixes
- PT #1904: replace cub sort
- PR #1833: Fix depth issue in shallow RF regression estimators
- PR #1770: Warn that KalmanFilter is deprecated
- PR #1775: Allow CumlArray to work with inputs that have no 'strides' in array interface
- PR #1594: Train-test split is now reproducible
- PR #1590: Fix destination directory structure for run-clang-format.py
- PR #1611: Fixing pickling errors for KNN classifier and regressor
- PR #1617: Fixing pickling issues for SVC and SVR
- PR #1634: Fix title in KNN docs
- PR #1627: Adding a check for multi-class data in RF classification
- PR #1654: Skip treelite patch if its already been applied
- PR #1661: Fix nvstring variable name
- PR #1673: Using struct for caching dlsym state in communicator
- PR #1659: TSNE - introduce 'convert_dtype' and refactor class attr 'Y' to 'embedding_'
- PR #1672: Solver 'svd' in Linear and Ridge Regressors when n_cols=1
- PR #1670: Lasso & ElasticNet - cuml Handle added
- PR #1671: Update for accessing cuDF Series pointer
- PR #1652: Support XGBoost 1.0+ models in FIL
- PR #1702: Fix LightGBM-FIL validation test
- PR #1701: test_score kmeans test passing with newer cupy version
- PR #1706: Remove multi-class bug from QuasiNewton
- PR #1699: Limit CuPy to <7.2 temporarily
- PR #1708: Correctly deallocate cuML handles in Cython
- PR #1730: Fixes to KF for test stability (mainly in CUDA 10.2)
- PR #1729: Fixing naive bayes UCX serialization problem in fit()
- PR #1749: bug fix rf classifier/regressor on seg fault in bench
- PR #1751: Updated RF documentation
- PR #1765: Update the checks for using RF GPU predict
- PR #1787: C++: unit-tests to check for RF accuracy. As well as a bug fix to improve RF accuracy
- PR #1793: Updated fil pyx to solve memory leakage issue
- PR #1810: Quickfix - chunkage in dask make_regression
- PR #1842: DistributedDataHandler not properly setting 'multiple'
- PR #1849: Critical fix in ARIMA initial estimate
- PR #1851: Fix for cuDF behavior change for multidimensional arrays
- PR #1852: Remove Thrust warnings
- PR #1868: Turning off IPC caching until it is fixed in UCX-py/UCX
- PR #1887: Fix hasattr for missing attributes on base models
- PR #1877: Remove resetting index in shuffling in train_test_split
- PR #1888: Small train_test_split test fix

# cuML 0.12.0 (Date TBD)

## New Features
- PR #1483: prims: Fused L2 distance and nearest-neighbor prim
- PR #1494: bench: ml-prims benchmark
- PR #1514: bench: Fused L2 NN prim benchmark
- PR #1411: Cython side of MNMG OLS
- PR #1520: Cython side of MNMG Ridge Regression
- PR #1516: Suppor Vector Regression (epsilon-SVR)

## Improvements
- PR #1638: Update cuml/docs/README.md
- PR #1468: C++: updates to clang format flow to make it more usable among devs
- PR #1473: C++: lazy initialization of "costly" resources inside cumlHandle
- PR #1443: Added a new overloaded GEMM primitive
- PR #1489: Enabling deep trees using Gather tree builder
- PR #1463: Update FAISS submodule to 1.6.1
- PR #1488: Add codeowners
- PR #1432: Row-major (C-style) GPU arrays for benchmarks
- PR #1490: Use dask master instead of conda package for testing
- PR #1375: Naive Bayes & Distributed Naive Bayes
- PR #1377: Add GPU array support for FIL benchmarking
- PR #1493: kmeans: add tiling support for 1-NN computation and use fusedL2-1NN prim for L2 distance metric
- PR #1532: Update CuPy to >= 6.6 and allow 7.0
- PR #1528: Re-enabling KNN using dynamic library loading for UCX in communicator
- PR #1545: Add conda environment version updates to ci script
- PR #1541: Updates for libcudf++ Python refactor
- PR #1555: FIL-SKL, an SKLearn-based benchmark for FIL
- PR #1537: Improve pickling and scoring suppport for many models to support hyperopt
- PR #1551: Change custom kernel to cupy for col/row order transform
- PR #1533: C++: interface header file separation for SVM
- PR #1560: Helper function to allocate all new CuPy arrays with RMM memory management
- PR #1570: Relax nccl in conda recipes to >=2.4 (matching CI)
- PR #1578: Add missing function information to the cuML documenataion
- PR #1584: Add has_scipy utility function for runtime check
- PR #1583: API docs updates for 0.12
- PR #1591: Updated FIL documentation

## Bug Fixes
- PR #1470: Documentation: add make_regression, fix ARIMA section
- PR #1482: Updated the code to remove sklearn from the mbsgd stress test
- PR #1491: Update dev environments for 0.12
- PR #1512: Updating setup_cpu() in SpeedupComparisonRunner
- PR #1498: Add build.sh to code owners
- PR #1505: cmake: added correct dependencies for prims-bench build
- PR #1534: Removed TODO comment in create_ucp_listeners()
- PR #1548: Fixing umap extra unary op in knn graph
- PR #1547: Fixing MNMG kmeans score. Fixing UMAP pickling before fit(). Fixing UMAP test failures.
- PR #1557: Increasing threshold for kmeans score
- PR #1562: Increasing threshold even higher
- PR #1564: Fixed a typo in function cumlMPICommunicator_impl::syncStream
- PR #1569: Remove Scikit-learn exception and depedenncy in SVM
- PR #1575: Add missing dtype parameter in call to strides to order for CuPy 6.6 code path
- PR #1574: Updated the init file to include SVM
- PR #1589: Fixing the default value for RF and updating mnmg predict to accept cudf
- PR #1601: Fixed wrong datatype used in knn voting kernel

# cuML 0.11.0 (11 Dec 2019)

## New Features

- PR #1295: Cython side of MNMG PCA
- PR #1218: prims: histogram prim
- PR #1129: C++: Separate include folder for C++ API distribution
- PR #1282: OPG KNN MNMG Code (disabled for 0.11)
- PR #1242: Initial implementation of FIL sparse forests
- PR #1194: Initial ARIMA time-series modeling support.
- PR #1286: Importing treelite models as FIL sparse forests
- PR #1285: Fea minimum impurity decrease RF param
- PR #1301: Add make_regression to generate regression datasets
- PR #1322: RF pickling using treelite, protobuf and FIL
- PR #1332: Add option to cuml.dask make_blobs to produce dask array
- PR #1307: Add RF regression benchmark
- PR #1327: Update the code to build treelite with protobuf
- PR #1289: Add Python benchmarking support for FIL
- PR #1371: Cython side of MNMG tSVD
- PR #1386: Expose SVC decision function value

## Improvements
- PR #1170: Use git to clone subprojects instead of git submodules
- PR #1239: Updated the treelite version
- PR #1225: setup.py clone dependencies like cmake and correct include paths
- PR #1224: Refactored FIL to prepare for sparse trees
- PR #1249: Include libcuml.so C API in installed targets
- PR #1259: Conda dev environment updates and use libcumlprims current version in CI
- PR #1277: Change dependency order in cmake for better printing at compile time
- PR #1264: Add -s flag to GPU CI pytest for better error printing
- PR #1271: Updated the Ridge regression documentation
- PR #1283: Updated the cuMl docs to include MBSGD and adjusted_rand_score
- PR #1300: Lowercase parameter versions for FIL algorithms
- PR #1312: Update CuPy to version 6.5 and use conda-forge channel
- PR #1336: Import SciKit-Learn models into FIL
- PR #1314: Added options needed for ASVDb output (CUDA ver, etc.), added option
  to select algos
- PR #1335: Options to print available algorithms and datasets
  in the Python benchmark
- PR #1338: Remove BUILD_ABI references in CI scripts
- PR #1340: Updated unit tests to uses larger dataset
- PR #1351: Build treelite temporarily for GPU CI testing of FIL Scikit-learn
  model importing
- PR #1367: --test-split benchmark parameter for train-test split
- PR #1360: Improved tests for importing SciKit-Learn models into FIL
- PR #1368: Add --num-rows benchmark command line argument
- PR #1351: Build treelite temporarily for GPU CI testing of FIL Scikit-learn model importing
- PR #1366: Modify train_test_split to use CuPy and accept device arrays
- PR #1258: Documenting new MPI communicator for multi-node multi-GPU testing
- PR #1345: Removing deprecated should_downcast argument
- PR #1362: device_buffer in UMAP + Sparse prims
- PR #1376: AUTO value for FIL algorithm
- PR #1408: Updated pickle tests to delete the pre-pickled model to prevent pointer leakage
- PR #1357: Run benchmarks multiple times for CI
- PR #1382: ARIMA optimization: move functions to C++ side
- PR #1392: Updated RF code to reduce duplication of the code
- PR #1444: UCX listener running in its own isolated thread
- PR #1445: Improved performance of FIL sparse trees
- PR #1431: Updated API docs
- PR #1441: Remove unused CUDA conda labels
- PR #1439: Match sklearn 0.22 default n_estimators for RF and fix test errors
- PR #1461: Add kneighbors to API docs

## Bug Fixes
- PR #1281: Making rng.h threadsafe
- PR #1212: Fix cmake git cloning always running configure in subprojects
- PR #1261: Fix comms build errors due to cuml++ include folder changes
- PR #1267: Update build.sh for recent change of building comms in main CMakeLists
- PR #1278: Removed incorrect overloaded instance of eigJacobi
- PR #1302: Updates for numba 0.46
- PR #1313: Updated the RF tests to set the seed and n_streams
- PR #1319: Using machineName arg passed in instead of default for ASV reporting
- PR #1326: Fix illegal memory access in make_regression (bounds issue)
- PR #1330: Fix C++ unit test utils for better handling of differences near zero
- PR #1342: Fix to prevent memory leakage in Lasso and ElasticNet
- PR #1337: Fix k-means init from preset cluster centers
- PR #1354: Fix SVM gamma=scale implementation
- PR #1344: Change other solver based methods to create solver object in init
- PR #1373: Fixing a few small bugs in make_blobs and adding asserts to pytests
- PR #1361: Improve SMO error handling
- PR #1384: Lower expectations on batched matrix tests to prevent CI failures
- PR #1380: Fix memory leaks in ARIMA
- PR #1391: Lower expectations on batched matrix tests even more
- PR #1394: Warning added in svd for cuda version 10.1
- PR #1407: Resolved RF predict issues and updated RF docstring
- PR #1401: Patch for lbfgs solver for logistic regression with no l1 penalty
- PR #1416: train_test_split numba and rmm device_array output bugfix
- PR #1419: UMAP pickle tests are using wrong n_neighbors value for trustworthiness
- PR #1438: KNN Classifier to properly return Dataframe with Dataframe input
- PR #1425: Deprecate seed and use random_state similar to Scikit-learn in train_test_split
- PR #1458: Add joblib as an explicit requirement
- PR #1474: Defer knn mnmg to 0.12 nightly builds and disable ucx-py dependency

# cuML 0.10.0 (16 Oct 2019)

## New Features
- PR #1148: C++ benchmark tool for c++/CUDA code inside cuML
- PR #1071: Selective eigen solver of cuSolver
- PR #1073: Updating RF wrappers to use FIL for GPU accelerated prediction
- PR #1104: CUDA 10.1 support
- PR #1113: prims: new batched make-symmetric-matrix primitive
- PR #1112: prims: new batched-gemv primitive
- PR #855: Added benchmark tools
- PR #1149 Add YYMMDD to version tag for nightly conda packages
- PR #892: General Gram matrices prim
- PR #912: Support Vector Machine
- PR #1274: Updated the RF score function to use GPU predict

## Improvements
- PR #961: High Peformance RF; HIST algo
- PR #1028: Dockerfile updates after dir restructure. Conda env yaml to add statsmodels as a dependency
- PR #1047: Consistent OPG interface for kmeans, based on internal libcumlprims update
- PR #763: Add examples to train_test_split documentation
- PR #1093: Unified inference kernels for different FIL algorithms
- PR #1076: Paying off some UMAP / Spectral tech debt.
- PR #1086: Ensure RegressorMixin scorer uses device arrays
- PR #1110: Adding tests to use default values of parameters of the models
- PR #1108: input_to_host_array function in input_utils for input processing to host arrays
- PR #1114: K-means: Exposing useful params, removing unused params, proxying params in Dask
- PR #1138: Implementing ANY_RANK semantics on irecv
- PR #1142: prims: expose separate InType and OutType for unaryOp and binaryOp
- PR #1115: Moving dask_make_blobs to cuml.dask.datasets. Adding conversion to dask.DataFrame
- PR #1136: CUDA 10.1 CI updates
- PR #1135: K-means: add boundary cases for kmeans||, support finer control with convergence
- PR #1163: Some more correctness improvements. Better verbose printing
- PR #1165: Adding except + in all remaining cython
- PR #1186: Using LocalCUDACluster Pytest fixture
- PR #1173: Docs: Barnes Hut TSNE documentation
- PR #1176: Use new RMM API based on Cython
- PR #1219: Adding custom bench_func and verbose logging to cuml.benchmark
- PR #1247: Improved MNMG RF error checking

## Bug Fixes

- PR #1231: RF respect number of cuda streams from cuml handle
- PR #1230: Rf bugfix memleak in regression
- PR #1208: compile dbscan bug
- PR #1016: Use correct libcumlprims version in GPU CI
- PR #1040: Update version of numba in development conda yaml files
- PR #1043: Updates to accomodate cuDF python code reorganization
- PR #1044: Remove nvidia driver installation from ci/cpu/build.sh
- PR #991: Barnes Hut TSNE Memory Issue Fixes
- PR #1075: Pinning Dask version for consistent CI results
- PR #990: Barnes Hut TSNE Memory Issue Fixes
- PR #1066: Using proper set of workers to destroy nccl comms
- PR #1072: Remove pip requirements and setup
- PR #1074: Fix flake8 CI style check
- PR #1087: Accuracy improvement for sqrt/log in RF max_feature
- PR #1088: Change straggling numba python allocations to use RMM
- PR #1106: Pinning Distributed version to match Dask for consistent CI results
- PR #1116: TSNE CUDA 10.1 Bug Fixes
- PR #1132: DBSCAN Batching Bug Fix
- PR #1162: DASK RF random seed bug fix
- PR #1164: Fix check_dtype arg handling for input_to_dev_array
- PR #1171: SVM prediction bug fix
- PR #1177: Update dask and distributed to 2.5
- PR #1204: Fix SVM crash on Turing
- PR #1199: Replaced sprintf() with snprintf() in THROW()
- PR #1205: Update dask-cuda in yml envs
- PR #1211: Fixing Dask k-means transform bug and adding test
- PR #1236: Improve fix for SMO solvers potential crash on Turing
- PR #1251: Disable compiler optimization for CUDA 10.1 for distance prims
- PR #1260: Small bugfix for major conversion in input_utils
- PR #1276: Fix float64 prediction crash in test_random_forest

# cuML 0.9.0 (21 Aug 2019)

## New Features

- PR #894: Convert RF to treelite format
- PR #826: Jones transformation of params for ARIMA models timeSeries ml-prim
- PR #697: Silhouette Score metric ml-prim
- PR #674: KL Divergence metric ml-prim
- PR #787: homogeneity, completeness and v-measure metrics ml-prim
- PR #711: Mutual Information metric ml-prim
- PR #724: Entropy metric ml-prim
- PR #766: Expose score method based on inertia for KMeans
- PR #823: prims: cluster dispersion metric
- PR #816: Added inverse_transform() for LabelEncoder
- PR #789: prims: sampling without replacement
- PR #813: prims: Col major istance prim
- PR #635: Random Forest & Decision Tree Regression (Single-GPU)
- PR #819: Forest Inferencing Library (FIL)
- PR #829: C++: enable nvtx ranges
- PR #835: Holt-Winters algorithm
- PR #837: treelite for decision forest exchange format
- PR #871: Wrapper for FIL
- PR #870: make_blobs python function
- PR #881: wrappers for accuracy_score and adjusted_rand_score functions
- PR #840: Dask RF classification and regression
- PR #870: make_blobs python function
- PR #879: import of treelite models to FIL
- PR #892: General Gram matrices prim
- PR #883: Adding MNMG Kmeans
- PR #930: Dask RF
- PR #882: TSNE - T-Distributed Stochastic Neighbourhood Embedding
- PR #624: Internals API & Graph Based Dimensionality Reductions Callback
- PR #926: Wrapper for FIL
- PR #994: Adding MPI comm impl for testing / benchmarking MNMG CUDA
- PR #960: Enable using libcumlprims for MG algorithms/prims

## Improvements
- PR #822: build: build.sh update to club all make targets together
- PR #807: Added development conda yml files
- PR #840: Require cmake >= 3.14
- PR #832: Stateless Decision Tree and Random Forest API
- PR #857: Small modifications to comms for utilizing IB w/ Dask
- PR #851: Random forest Stateless API wrappers
- PR #865: High Performance RF
- PR #895: Pretty prints arguments!
- PR #920: Add an empty marker kernel for tracing purposes
- PR #915: syncStream added to cumlCommunicator
- PR #922: Random Forest support in FIL
- PR #911: Update headers to credit CannyLabs BH TSNE implementation
- PR #918: Streamline CUDA_REL environment variable
- PR #924: kmeans: updated APIs to be stateless, refactored code for mnmg support
- PR #950: global_bias support in FIL
- PR #773: Significant improvements to input checking of all classes and common input API for Python
- PR #957: Adding docs to RF & KMeans MNMG. Small fixes for release
- PR #965: Making dask-ml a hard dependency
- PR #976: Update api.rst for new 0.9 classes
- PR #973: Use cudaDeviceGetAttribute instead of relying on cudaDeviceProp object being passed
- PR #978: Update README for 0.9
- PR #1009: Fix references to notebooks-contrib
- PR #1015: Ability to control the number of internal streams in cumlHandle_impl via cumlHandle
- PR #1175: Add more modules to docs ToC

## Bug Fixes

- PR #923: Fix misshapen level/trend/season HoltWinters output
- PR #831: Update conda package dependencies to cudf 0.9
- PR #772: Add missing cython headers to SGD and CD
- PR #849: PCA no attribute trans_input_ transform bug fix
- PR #869: Removing incorrect information from KNN Docs
- PR #885: libclang installation fix for GPUCI
- PR #896: Fix typo in comms build instructions
- PR #921: Fix build scripts using incorrect cudf version
- PR #928: TSNE Stability Adjustments
- PR #934: Cache cudaDeviceProp in cumlHandle for perf reasons
- PR #932: Change default param value for RF classifier
- PR #949: Fix dtype conversion tests for unsupported cudf dtypes
- PR #908: Fix local build generated file ownerships
- PR #983: Change RF max_depth default to 16
- PR #987: Change default values for knn
- PR #988: Switch to exact tsne
- PR #991: Cleanup python code in cuml.dask.cluster
- PR #996: ucx_initialized being properly set in CommsContext
- PR #1007: Throws a well defined error when mutigpu is not enabled
- PR #1018: Hint location of nccl in build.sh for CI
- PR #1022: Using random_state to make K-Means MNMG tests deterministic
- PR #1034: Fix typos and formatting issues in RF docs
- PR #1052: Fix the rows_sample dtype to float

# cuML 0.8.0 (27 June 2019)

## New Features

- PR #652: Adjusted Rand Index metric ml-prim
- PR #679: Class label manipulation ml-prim
- PR #636: Rand Index metric ml-prim
- PR #515: Added Random Projection feature
- PR #504: Contingency matrix ml-prim
- PR #644: Add train_test_split utility for cuDF dataframes
- PR #612: Allow Cuda Array Interface, Numba inputs and input code refactor
- PR #641: C: Separate C-wrapper library build to generate libcuml.so
- PR #631: Add nvcategory based ordinal label encoder
- PR #681: Add MBSGDClassifier and MBSGDRegressor classes around SGD
- PR #705: Quasi Newton solver and LogisticRegression Python classes
- PR #670: Add test skipping functionality to build.sh
- PR #678: Random Forest Python class
- PR #684: prims: make_blobs primitive
- PR #673: prims: reduce cols by key primitive
- PR #812: Add cuML Communications API & consolidate Dask cuML

## Improvements

- PR #597: C++ cuML and ml-prims folder refactor
- PR #590: QN Recover from numeric errors
- PR #482: Introduce cumlHandle for pca and tsvd
- PR #573: Remove use of unnecessary cuDF column and series copies
- PR #601: Cython PEP8 cleanup and CI integration
- PR #596: Introduce cumlHandle for ols and ridge
- PR #579: Introduce cumlHandle for cd and sgd, and propagate C++ errors in cython level for cd and sgd
- PR #604: Adding cumlHandle to kNN, spectral methods, and UMAP
- PR #616: Enable clang-format for enforcing coding style
- PR #618: CI: Enable copyright header checks
- PR #622: Updated to use 0.8 dependencies
- PR #626: Added build.sh script, updated CI scripts and documentation
- PR #633: build: Auto-detection of GPU_ARCHS during cmake
- PR #650: Moving brute force kNN to prims. Creating stateless kNN API.
- PR #662: C++: Bulk clang-format updates
- PR #671: Added pickle pytests and correct pickling of Base class
- PR #675: atomicMin/Max(float, double) with integer atomics and bit flipping
- PR #677: build: 'deep-clean' to build.sh to clean faiss build as well
- PR #683: Use stateless c++ API in KNN so that it can be pickled properly
- PR #686: Use stateless c++ API in UMAP so that it can be pickled properly
- PR #695: prims: Refactor pairwise distance
- PR #707: Added stress test and updated documentation for RF
- PR #701: Added emacs temporary file patterns to .gitignore
- PR #606: C++: Added tests for host_buffer and improved device_buffer and host_buffer implementation
- PR #726: Updated RF docs and stress test
- PR #730: Update README and RF docs for 0.8
- PR #744: Random projections generating binomial on device. Fixing tests.
- PR #741: Update API docs for 0.8
- PR #754: Pickling of UMAP/KNN
- PR #753: Made PCA and TSVD picklable
- PR #746: LogisticRegression and QN API docstrings
- PR #820: Updating DEVELOPER GUIDE threading guidelines

## Bug Fixes
- PR #584: Added missing virtual destructor to deviceAllocator and hostAllocator
- PR #620: C++: Removed old unit-test files in ml-prims
- PR #627: C++: Fixed dbscan crash issue filed in 613
- PR #640: Remove setuptools from conda run dependency
- PR #646: Update link in contributing.md
- PR #649: Bug fix to LinAlg::reduce_rows_by_key prim filed in issue #648
- PR #666: fixes to gitutils.py to resolve both string decode and handling of uncommitted files
- PR #676: Fix template parameters in `bernoulli()` implementation.
- PR #685: Make CuPy optional to avoid nccl conda package conflicts
- PR #687: prims: updated tolerance for reduce_cols_by_key unit-tests
- PR #689: Removing extra prints from NearestNeighbors cython
- PR #718: Bug fix for DBSCAN and increasing batch size of sgd
- PR #719: Adding additional checks for dtype of the data
- PR #736: Bug fix for RF wrapper and .cu print function
- PR #547: Fixed issue if C++ compiler is specified via CXX during configure.
- PR #759: Configure Sphinx to render params correctly
- PR #762: Apply threshold to remove flakiness of UMAP tests.
- PR #768: Fixing memory bug from stateless refactor
- PR #782: Nearest neighbors checking properly whether memory should be freed
- PR #783: UMAP was using wrong size for knn computation
- PR #776: Hotfix for self.variables in RF
- PR #777: Fix numpy input bug
- PR #784: Fix jit of shuffle_idx python function
- PR #790: Fix rows_sample input type for RF
- PR #793: Fix for dtype conversion utility for numba arrays without cupy installed
- PR #806: Add a seed for sklearn model in RF test file
- PR #843: Rf quantile fix

# cuML 0.7.0 (10 May 2019)

## New Features

- PR #405: Quasi-Newton GLM Solvers
- PR #277: Add row- and column-wise weighted mean primitive
- PR #424: Add a grid-sync struct for inter-block synchronization
- PR #430: Add R-Squared Score to ml primitives
- PR #463: Add matrix gather to ml primitives
- PR #435: Expose cumlhandle in cython + developer guide
- PR #455: Remove default-stream arguement across ml-prims and cuML
- PR #375: cuml cpp shared library renamed to libcuml++.so
- PR #460: Random Forest & Decision Trees (Single-GPU, Classification)
- PR #491: Add doxygen build target for ml-prims
- PR #505: Add R-Squared Score to python interface
- PR #507: Add coordinate descent for lasso and elastic-net
- PR #511: Add a minmax ml-prim
- PR #516: Added Trustworthiness score feature
- PR #520: Add local build script to mimic gpuCI
- PR #503: Add column-wise matrix sort primitive
- PR #525: Add docs build script to cuML
- PR #528: Remove current KMeans and replace it with a new single GPU implementation built using ML primitives

## Improvements

- PR #481: Refactoring Quasi-Newton to use cumlHandle
- PR #467: Added validity check on cumlHandle_t
- PR #461: Rewrote permute and added column major version
- PR #440: README updates
- PR #295: Improve build-time and the interface e.g., enable bool-OutType, for distance()
- PR #390: Update docs version
- PR #272: Add stream parameters to cublas and cusolver wrapper functions
- PR #447: Added building and running mlprims tests to CI
- PR #445: Lower dbscan memory usage by computing adjacency matrix directly
- PR #431: Add support for fancy iterator input types to LinAlg::reduce_rows_by_key
- PR #394: Introducing cumlHandle API to dbscan and add example
- PR #500: Added CI check for black listed CUDA Runtime API calls
- PR #475: exposing cumlHandle for dbscan from python-side
- PR #395: Edited the CONTRIBUTING.md file
- PR #407: Test files to run stress, correctness and unit tests for cuml algos
- PR #512: generic copy method for copying buffers between device/host
- PR #533: Add cudatoolkit conda dependency
- PR #524: Use cmake find blas and find lapack to pass configure options to faiss
- PR #527: Added notes on UMAP differences from reference implementation
- PR #540: Use latest release version in update-version CI script
- PR #552: Re-enable assert in kmeans tests with xfail as needed
- PR #581: Add shared memory fast col major to row major function back with bound checks
- PR #592: More efficient matrix copy/reverse methods
- PR #721: Added pickle tests for DBSCAN and Random Projections

## Bug Fixes

- PR #334: Fixed segfault in `ML::cumlHandle_impl::destroyResources`
- PR #349: Developer guide clarifications for cumlHandle and cumlHandle_impl
- PR #398: Fix CI scripts to allow nightlies to be uploaded
- PR #399: Skip PCA tests to allow CI to run with driver 418
- PR #422: Issue in the PCA tests was solved and CI can run with driver 418
- PR #409: Add entry to gitmodules to ignore build artifacts
- PR #412: Fix for svdQR function in ml-prims
- PR #438: Code that depended on FAISS was building everytime.
- PR #358: Fixed an issue when switching streams on MLCommon::device_buffer and MLCommon::host_buffer
- PR #434: Fixing bug in CSR tests
- PR #443: Remove defaults channel from ci scripts
- PR #384: 64b index arithmetic updates to the kernels inside ml-prims
- PR #459: Fix for runtime library path of pip package
- PR #464: Fix for C++11 destructor warning in qn
- PR #466: Add support for column-major in LinAlg::*Norm methods
- PR #465: Fixing deadlock issue in GridSync due to consecutive sync calls
- PR #468: Fix dbscan example build failure
- PR #470: Fix resource leakage in Kalman filter python wrapper
- PR #473: Fix gather ml-prim test for change in rng uniform API
- PR #477: Fixes default stream initialization in cumlHandle
- PR #480: Replaced qn_fit() declaration with #include of file containing definition to fix linker error
- PR #495: Update cuDF and RMM versions in GPU ci test scripts
- PR #499: DEVELOPER_GUIDE.md: fixed links and clarified ML::detail::streamSyncer example
- PR #506: Re enable ml-prim tests in CI
- PR #508: Fix for an error with default argument in LinAlg::meanSquaredError
- PR #519: README.md Updates and adding BUILD.md back
- PR #526: Fix the issue of wrong results when fit and transform of PCA are called separately
- PR #531: Fixing missing arguments in updateDevice() for RF
- PR #543: Exposing dbscan batch size through cython API and fixing broken batching
- PR #551: Made use of ZLIB_LIBRARIES consistent between ml_test and ml_mg_test
- PR #557: Modified CI script to run cuML tests before building mlprims and removed lapack flag
- PR #578: Updated Readme.md to add lasso and elastic-net
- PR #580: Fixing cython garbage collection bug in KNN
- PR #577: Use find libz in prims cmake
- PR #594: fixed cuda-memcheck mean_center test failures


# cuML 0.6.1 (09 Apr 2019)

## Bug Fixes

- PR #462 Runtime library path fix for cuML pip package


# cuML 0.6.0 (22 Mar 2019)

## New Features

- PR #249: Single GPU Stochastic Gradient Descent for linear regression, logistic regression, and linear svm with L1, L2, and elastic-net penalties.
- PR #247: Added "proper" CUDA API to cuML
- PR #235: NearestNeighbors MG Support
- PR #261: UMAP Algorithm
- PR #290: NearestNeighbors numpy MG Support
- PR #303: Reusable spectral embedding / clustering
- PR #325: Initial support for single process multi-GPU OLS and tSVD
- PR #271: Initial support for hyperparameter optimization with dask for many models

## Improvements

- PR #144: Dockerfile update and docs for LinearRegression and Kalman Filter.
- PR #168: Add /ci/gpu/build.sh file to cuML
- PR #167: Integrating full-n-final ml-prims repo inside cuml
- PR #198: (ml-prims) Removal of *MG calls + fixed a bug in permute method
- PR #194: Added new ml-prims for supporting LASSO regression.
- PR #114: Building faiss C++ api into libcuml
- PR #64: Using FAISS C++ API in cuML and exposing bindings through cython
- PR #208: Issue ml-common-3: Math.h: swap thrust::for_each with binaryOp,unaryOp
- PR #224: Improve doc strings for readable rendering with readthedocs
- PR #209: Simplify README.md, move build instructions to BUILD.md
- PR #218: Fix RNG to use given seed and adjust RNG test tolerances.
- PR #225: Support for generating random integers
- PR #215: Refactored LinAlg::norm to Stats::rowNorm and added Stats::colNorm
- PR #234: Support for custom output type and passing index value to main_op in *Reduction kernels
- PR #230: Refactored the cuda_utils header
- PR #236: Refactored cuml python package structure to be more sklearn like
- PR #232: Added reduce_rows_by_key
- PR #246: Support for 2 vectors in the matrix vector operator
- PR #244: Fix for single GPU OLS and Ridge to support one column training data
- PR #271: Added get_params and set_params functions for linear and ridge regression
- PR #253: Fix for issue #250-reduce_rows_by_key failed memcheck for small nkeys
- PR #269: LinearRegression, Ridge Python docs update and cleaning
- PR #322: set_params updated
- PR #237: Update build instructions
- PR #275: Kmeans use of faster gpu_matrix
- PR #288: Add n_neighbors to NearestNeighbors constructor
- PR #302: Added FutureWarning for deprecation of current kmeans algorithm
- PR #312: Last minute cleanup before release
- PR #315: Documentation updating and enhancements
- PR #330: Added ignored argument to pca.fit_transform to map to sklearn's implemenation
- PR #342: Change default ABI to ON
- PR #572: Pulling DBSCAN components into reusable primitives


## Bug Fixes

- PR #193: Fix AttributeError in PCA and TSVD
- PR #211: Fixing inconsistent use of proper batch size calculation in DBSCAN
- PR #202: Adding back ability for users to define their own BLAS
- PR #201: Pass CMAKE CUDA path to faiss/configure script
- PR #200 Avoid using numpy via cimport in KNN
- PR #228: Bug fix: LinAlg::unaryOp with 0-length input
- PR #279: Removing faiss-gpu references in README
- PR #321: Fix release script typo
- PR #327: Update conda requirements for version 0.6 requirements
- PR #352: Correctly calculating numpy chunk sizing for kNN
- PR #345: Run python import as part of package build to trigger compilation
- PR #347: Lowering memory usage of kNN.
- PR #355: Fixing issues with very large numpy inputs to SPMG OLS and tSVD.
- PR #357: Removing FAISS requirement from README
- PR #362: Fix for matVecOp crashing on large input sizes
- PR #366: Index arithmetic issue fix with TxN_t class
- PR #376: Disabled kmeans tests since they are currently too sensitive (see #71)
- PR #380: Allow arbitrary data size on ingress for numba_utils.row_matrix
- PR #385: Fix for long import cuml time in containers and fix for setup_pip
- PR #630: Fixing a missing kneighbors in nearest neighbors python proxy

# cuML 0.5.1 (05 Feb 2019)

## Bug Fixes

- PR #189 Avoid using numpy via cimport to prevent ABI issues in Cython compilation


# cuML 0.5.0 (28 Jan 2019)

## New Features

- PR #66: OLS Linear Regression
- PR #44: Distance calculation ML primitives
- PR #69: Ridge (L2 Regularized) Linear Regression
- PR #103: Linear Kalman Filter
- PR #117: Pip install support
- PR #64: Device to device support from cuML device pointers into FAISS

## Improvements

- PR #56: Make OpenMP optional for building
- PR #67: Github issue templates
- PR #44: Refactored DBSCAN to use ML primitives
- PR #91: Pytest cleanup and sklearn toyset datasets based pytests for kmeans and dbscan
- PR #75: C++ example to use kmeans
- PR #117: Use cmake extension to find any zlib installed in system
- PR #94: Add cmake flag to set ABI compatibility
- PR #139: Move thirdparty submodules to root and add symlinks to new locations
- PR #151: Replace TravisCI testing and conda pkg builds with gpuCI
- PR #164: Add numba kernel for faster column to row major transform
- PR #114: Adding FAISS to cuml build

## Bug Fixes

- PR #48: CUDA 10 compilation warnings fix
- PR #51: Fixes to Dockerfile and docs for new build system
- PR #72: Fixes for GCC 7
- PR #96: Fix for kmeans stack overflow with high number of clusters
- PR #105: Fix for AttributeError in kmeans fit method
- PR #113: Removed old  glm python/cython files
- PR #118: Fix for AttributeError in kmeans predict method
- PR #125: Remove randomized solver option from PCA python bindings


# cuML 0.4.0 (05 Dec 2018)

## New Features

## Improvements

- PR #42: New build system: separation of libcuml.so and cuml python package
- PR #43: Added changelog.md

## Bug Fixes


# cuML 0.3.0 (30 Nov 2018)

## New Features

- PR #33: Added ability to call cuML algorithms using numpy arrays

## Improvements

- PR #24: Fix references of python package from cuML to cuml and start using versioneer for better versioning
- PR #40: Added support for refactored cuDF 0.3.0, updated Conda files
- PR #33: Major python test cleaning, all tests pass with cuDF 0.2.0 and 0.3.0. Preparation for new build system
- PR #34: Updated batch count calculation logic in DBSCAN
- PR #35: Beginning of DBSCAN refactor to use cuML mlprims and general improvements

## Bug Fixes

- PR #30: Fixed batch size bug in DBSCAN that caused crash. Also fixed various locations for potential integer overflows
- PR #28: Fix readthedocs build documentation
- PR #29: Fix pytests for cuml name change from cuML
- PR #33: Fixed memory bug that would cause segmentation faults due to numba releasing memory before it was used. Also fixed row major/column major bugs for different algorithms
- PR #36: Fix kmeans gtest to use device data
- PR #38: cuda\_free bug removed that caused google tests to sometimes pass and sometimes fail randomly
- PR #39: Updated cmake to correctly link with CUDA libraries, add CUDA runtime linking and include source files in compile target

# cuML 0.2.0 (02 Nov 2018)

## New Features

- PR #11: Kmeans algorithm added
- PR #7: FAISS KNN wrapper added
- PR #21: Added Conda install support

## Improvements

- PR #15: Added compatibility with cuDF (from prior pyGDF)
- PR #13: Added FAISS to Dockerfile
- PR #21: Added TravisCI build system for CI and Conda builds

## Bug Fixes

- PR #4: Fixed explained variance bug in TSVD
- PR #5: Notebook bug fixes and updated results


# cuML 0.1.0

Initial release including PCA, TSVD, DBSCAN, ml-prims and cython wrappers<|MERGE_RESOLUTION|>--- conflicted
+++ resolved
@@ -3,10 +3,7 @@
 ## New Features
 
 ## Improvements
-<<<<<<< HEAD
 - PR #1914: Change the meaning of ARIMA's intercept to match the literature
-=======
->>>>>>> 13cf424f
 
 ## Bug Fixes
 
