/*
 * Copyright (c) 2018-2020, NVIDIA CORPORATION.
 *
 * Licensed under the Apache License, Version 2.0 (the "License");
 * you may not use this file except in compliance with the License.
 * You may obtain a copy of the License at
 *
 *     http://www.apache.org/licenses/LICENSE-2.0
 *
 * Unless required by applicable law or agreed to in writing, software
 * distributed under the License is distributed on an "AS IS" BASIS,
 * WITHOUT WARRANTIES OR CONDITIONS OF ANY KIND, either express or implied.
 * See the License for the specific language governing permissions and
 * limitations under the License.
 */

#include <cuda_utils.h>
#include <gtest/gtest.h>
<<<<<<< HEAD
=======
#include "cuda_utils.cuh"
>>>>>>> 0dcab16e

namespace MLCommon {

TEST(Utils, Assert) {
  ASSERT_NO_THROW(ASSERT(1 == 1, "Should not assert!"));
  ASSERT_THROW(ASSERT(1 != 1, "Should assert!"), Exception);
}

TEST(Utils, CudaCheck) { ASSERT_NO_THROW(CUDA_CHECK(cudaFree(nullptr))); }

// we want the functions like 'log2' to work both at compile and runtimes!
static const int log2Of1024 = log2(1024);
static const int log2Of1023 = log2(1023);
TEST(Utils, log2) {
  ASSERT_EQ(10, log2(1024));
  ASSERT_EQ(9, log2(1023));
  ASSERT_EQ(10, log2Of1024);
  ASSERT_EQ(9, log2Of1023);
}

}  // end namespace MLCommon<|MERGE_RESOLUTION|>--- conflicted
+++ resolved
@@ -14,12 +14,8 @@
  * limitations under the License.
  */
 
-#include <cuda_utils.h>
 #include <gtest/gtest.h>
-<<<<<<< HEAD
-=======
-#include "cuda_utils.cuh"
->>>>>>> 0dcab16e
+#include <cuda_utils.cuh>
 
 namespace MLCommon {
 
