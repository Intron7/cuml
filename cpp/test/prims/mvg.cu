/*
 * Copyright (c) 2018-2020, NVIDIA CORPORATION.
 *
 * Licensed under the Apache License, Version 2.0 (the "License");
 * you may not use this file except in compliance with the License.
 * You may obtain a copy of the License at
 *
 *     http://www.apache.org/licenses/LICENSE-2.0
 *
 * Unless required by applicable law or agreed to in writing, software
 * distributed under the License is distributed on an "AS IS" BASIS,
 * WITHOUT WARRANTIES OR CONDITIONS OF ANY KIND, either express or implied.
 * See the License for the specific language governing permissions and
 * limitations under the License.
 */

#include <common/cudart_utils.h>
#include <gtest/gtest.h>
#include <random/mvg.h>
#include <cmath>
#include <iostream>
#include <random>
<<<<<<< HEAD
=======
#include "random/mvg.cuh"
>>>>>>> 0dcab16e
#include "test_utils.h"

// mvg.h takes in matrices that are colomn major (as in fortan)
#define IDX2C(i, j, ld) (j * ld + i)

namespace MLCommon {
namespace Random {

// helper kernels
/// @todo Duplicate called vctwiseAccumulate in utils.h (Kalman Filters,
// i think that is much better to use., more general)
template <typename T>
__global__ void En_KF_accumulate(const int nPoints, const int dim, const T *X,
                                 T *x) {
  int idx = threadIdx.x + blockDim.x * blockIdx.x;
  int col = idx % dim;
  int row = idx / dim;
  if (col < dim && row < nPoints) myAtomicAdd(x + col, X[idx]);
}

template <typename T>
__global__ void En_KF_normalize(const int divider, const int dim, T *x) {
  int xi = threadIdx.x + blockDim.x * blockIdx.x;
  if (xi < dim) x[xi] = x[xi] / divider;
}

template <typename T>
__global__ void En_KF_dif(const int nPoints, const int dim, const T *X,
                          const T *x, T *X_diff) {
  int idx = threadIdx.x + blockDim.x * blockIdx.x;
  int col = idx % dim;
  int row = idx / dim;
  if (col < dim && row < nPoints) X_diff[idx] = X[idx] - x[col];
}

// for specialising tests
enum Correlation : unsigned char {
  CORRELATED,  // = 0
  UNCORRELATED
};

template <typename T>
struct MVGInputs {
  T tolerance;
  typename MultiVarGaussian<T>::Decomposer method;
  Correlation corr;
  int dim, nPoints;
  unsigned long long int seed;
};

template <typename T>
::std::ostream &operator<<(::std::ostream &os, const MVGInputs<T> &dims) {
  return os;
}

template <typename T>
class MVGTest : public ::testing::TestWithParam<MVGInputs<T>> {
 protected:
  void SetUp() override {
    // getting params
    params = ::testing::TestWithParam<MVGInputs<T>>::GetParam();
    dim = params.dim;
    nPoints = params.nPoints;
    method = params.method;
    corr = params.corr;
    tolerance = params.tolerance;

    CUBLAS_CHECK(cublasCreate(&cublasH));
    CUSOLVER_CHECK(cusolverDnCreate(&cusolverH));
    CUDA_CHECK(cudaStreamCreate(&stream));

    // preparing to store stuff
    P = (T *)malloc(sizeof(T) * dim * dim);
    x = (T *)malloc(sizeof(T) * dim);
    X = (T *)malloc(sizeof(T) * dim * nPoints);
    CUDA_CHECK(cudaMalloc((void **)&P_d, sizeof(T) * dim * dim));
    CUDA_CHECK(cudaMalloc((void **)&X_d, sizeof(T) * nPoints * dim));
    CUDA_CHECK(cudaMalloc((void **)&x_d, sizeof(T) * dim));
    CUDA_CHECK(cudaMalloc((void **)&Rand_cov, sizeof(T) * dim * dim));
    CUDA_CHECK(cudaMalloc((void **)&Rand_mean, sizeof(T) * dim));

    // generating random mean and cov.
    srand(params.seed);
    for (int j = 0; j < dim; j++) x[j] = rand() % 100 + 5.0f;

    // for random Cov. martix
    std::default_random_engine generator(params.seed);
    std::uniform_real_distribution<T> distribution(0.0, 1.0);

    // P (developing a +ve definite symm matrix)
    for (int j = 0; j < dim; j++) {
      for (int i = 0; i < j + 1; i++) {
        T k = distribution(generator);
        if (corr == UNCORRELATED) k = 0.0;
        P[IDX2C(i, j, dim)] = k;
        P[IDX2C(j, i, dim)] = k;
        if (i == j) P[IDX2C(i, j, dim)] += dim;
      }
    }

    // porting inputs to gpu
    updateDevice(P_d, P, dim * dim, stream);
    updateDevice(x_d, x, dim, stream);

    // initilizing the mvg
    mvg = new MultiVarGaussian<T>(dim, method);
    size_t o = mvg->init(cublasH, cusolverH, stream);

    // give the workspace area to mvg
    CUDA_CHECK(cudaMalloc((void **)&workspace_d, o));
    mvg->set_workspace(workspace_d);

    // get gaussians in X_d | P_d is destroyed.
    mvg->give_gaussian(nPoints, P_d, X_d, x_d);

    // saving the mean of the randoms in Rand_mean
    //@todo can be swapped with a API that calculates mean
    CUDA_CHECK(cudaMemset(Rand_mean, 0, dim * sizeof(T)));
    dim3 block = (64);
    dim3 grid = (ceildiv(nPoints * dim, (int)block.x));
    En_KF_accumulate<<<grid, block>>>(nPoints, dim, X_d, Rand_mean);
    CUDA_CHECK(cudaPeekAtLastError());
    grid = (ceildiv(dim, (int)block.x));
    En_KF_normalize<<<grid, block>>>(nPoints, dim, Rand_mean);
    CUDA_CHECK(cudaPeekAtLastError());

    // storing the error wrt random point mean in X_d
    grid = (ceildiv(dim * nPoints, (int)block.x));
    En_KF_dif<<<grid, block>>>(nPoints, dim, X_d, Rand_mean, X_d);
    CUDA_CHECK(cudaPeekAtLastError());

    // finding the cov matrix, placing in Rand_cov
    T alfa = 1.0 / (nPoints - 1), beta = 0.0;
    cublasHandle_t handle;
    CUBLAS_CHECK(cublasCreate(&handle));
    CUBLAS_CHECK(LinAlg::cublasgemm(handle, CUBLAS_OP_N, CUBLAS_OP_T, dim, dim,
                                    nPoints, &alfa, X_d, dim, X_d, dim, &beta,
                                    Rand_cov, dim, stream));

    // restoring cov provided into P_d
    updateDevice(P_d, P, dim * dim, stream);
  }

  void TearDown() override {
    // freeing mallocs
    CUDA_CHECK(cudaFree(P_d));
    CUDA_CHECK(cudaFree(X_d));
    CUDA_CHECK(cudaFree(workspace_d));
    free(P);
    free(x);
    free(X);

    // deleting mvg
    mvg->deinit();
    delete mvg;

    CUBLAS_CHECK(cublasDestroy(cublasH));
    CUSOLVER_CHECK(cusolverDnDestroy(cusolverH));
    CUDA_CHECK(cudaStreamDestroy(stream));
  }

 protected:
  MVGInputs<T> params;
  T *P, *x, *X, *workspace_d, *P_d, *x_d, *X_d;
  int dim, nPoints;
  typename MultiVarGaussian<T>::Decomposer method;
  Correlation corr;
  MultiVarGaussian<T> *mvg = NULL;
  T *Rand_cov, *Rand_mean, tolerance;
  cublasHandle_t cublasH;
  cusolverDnHandle_t cusolverH;
  cudaStream_t stream;
};  // end of MVGTest class

///@todo find out the reason that Un-correlated covs are giving problems (in qr)
// Declare your inputs
const std::vector<MVGInputs<float>> inputsf = {
  {0.3f, MultiVarGaussian<float>::Decomposer::chol_decomp,
   Correlation::CORRELATED, 5, 30000, 6ULL},
  {0.1f, MultiVarGaussian<float>::Decomposer::chol_decomp,
   Correlation::UNCORRELATED, 5, 30000, 6ULL},
  {0.25f, MultiVarGaussian<float>::Decomposer::jacobi, Correlation::CORRELATED,
   5, 30000, 6ULL},
  {0.1f, MultiVarGaussian<float>::Decomposer::jacobi, Correlation::UNCORRELATED,
   5, 30000, 6ULL},
  {0.2f, MultiVarGaussian<float>::Decomposer::qr, Correlation::CORRELATED, 5,
   30000, 6ULL},
  // { 0.2f,          MultiVarGaussian<float>::Decomposer::qr,
  // Correlation::UNCORRELATED, 5, 30000, 6ULL}
};
const std::vector<MVGInputs<double>> inputsd = {
  {0.25, MultiVarGaussian<double>::Decomposer::chol_decomp,
   Correlation::CORRELATED, 10, 3000000, 6ULL},
  {0.1, MultiVarGaussian<double>::Decomposer::chol_decomp,
   Correlation::UNCORRELATED, 10, 3000000, 6ULL},
  {0.25, MultiVarGaussian<double>::Decomposer::jacobi, Correlation::CORRELATED,
   10, 3000000, 6ULL},
  {0.1, MultiVarGaussian<double>::Decomposer::jacobi, Correlation::UNCORRELATED,
   10, 3000000, 6ULL},
  {0.2, MultiVarGaussian<double>::Decomposer::qr, Correlation::CORRELATED, 10,
   3000000, 6ULL},
  // { 0.2,          MultiVarGaussian<double>::Decomposer::qr,
  // Correlation::UNCORRELATED, 10, 3000000, 6ULL}
};

// make the tests
typedef MVGTest<float> MVGTestF;
typedef MVGTest<double> MVGTestD;
TEST_P(MVGTestF, MeanIsCorrectF) {
  EXPECT_TRUE(devArrMatch(x_d, Rand_mean, dim, CompareApprox<float>(tolerance)))
    << " in MeanIsCorrect";
}
TEST_P(MVGTestF, CovIsCorrectF) {
  EXPECT_TRUE(
    devArrMatch(P_d, Rand_cov, dim, dim, CompareApprox<float>(tolerance)))
    << " in CovIsCorrect";
}
TEST_P(MVGTestD, MeanIsCorrectD) {
  EXPECT_TRUE(
    devArrMatch(x_d, Rand_mean, dim, CompareApprox<double>(tolerance)))
    << " in MeanIsCorrect";
}
TEST_P(MVGTestD, CovIsCorrectD) {
  EXPECT_TRUE(
    devArrMatch(P_d, Rand_cov, dim, dim, CompareApprox<double>(tolerance)))
    << " in CovIsCorrect";
}

// call the tests
INSTANTIATE_TEST_CASE_P(MVGTests, MVGTestF, ::testing::ValuesIn(inputsf));
INSTANTIATE_TEST_CASE_P(MVGTests, MVGTestD, ::testing::ValuesIn(inputsd));

};  // end of namespace Random
};  // end of namespace MLCommon<|MERGE_RESOLUTION|>--- conflicted
+++ resolved
@@ -16,14 +16,10 @@
 
 #include <common/cudart_utils.h>
 #include <gtest/gtest.h>
-#include <random/mvg.h>
 #include <cmath>
 #include <iostream>
+#include <random/mvg.cuh>
 #include <random>
-<<<<<<< HEAD
-=======
-#include "random/mvg.cuh"
->>>>>>> 0dcab16e
 #include "test_utils.h"
 
 // mvg.h takes in matrices that are colomn major (as in fortan)
