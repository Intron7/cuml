--- conflicted
+++ resolved
@@ -225,80 +225,6 @@
 	         * positive weights (neighbors in the 1-skeleton) and repelling
 	         * negative weights (non-neighbors in the 1-skeleton).
 	         */
-<<<<<<< HEAD
-	        template< int TPB_X, typename T>
-	        void optimize_layout(
-	                T *head_embedding, int head_n,
-	                T *tail_embedding, int tail_n,
-	                const int *head, const int *tail, int nnz,
-	                T *epochs_per_sample,
-	                int n_vertices,
-	                float gamma,
-	                UMAPParams *params,
-	                int n_epochs,
-                  cudaStream_t stream) {
-
-	            // have we been given y-values?
-	            bool move_other = head_n == tail_n;
-
-	            T alpha = params->initial_alpha;
-
-	            T *epochs_per_negative_sample;
-	            MLCommon::allocate(epochs_per_negative_sample, nnz);
-
-                int nsr = params->negative_sample_rate;
-	            MLCommon::LinAlg::unaryOp<T>(epochs_per_negative_sample, epochs_per_sample,
-	                     nnz,
-	                    [=] __device__(T input) { return input / T(nsr); },
-	            stream);
-
-	            T *epoch_of_next_negative_sample;
-                MLCommon::allocate(epoch_of_next_negative_sample, nnz);
-                MLCommon::copy(epoch_of_next_negative_sample, epochs_per_negative_sample, nnz, stream);
-
-	            T *epoch_of_next_sample;
-                MLCommon::allocate(epoch_of_next_sample, nnz);
-                MLCommon::copy(epoch_of_next_sample, epochs_per_sample, nnz, stream);
-
-                dim3 grid(MLCommon::ceildiv(nnz, TPB_X), 1, 1);
-                dim3 blk(TPB_X, 1, 1);
-
-                for(int n = 0; n < n_epochs; n++) {
-
-                    struct timeval tp;
-                    gettimeofday(&tp, NULL);
-                    long long seed = tp.tv_sec * 1000 + tp.tv_usec;
-
-                    optimize_batch_kernel<T, TPB_X><<<grid, blk, 0, stream>>>(
-	                    head_embedding, head_n,
-	                    tail_embedding, tail_n,
-	                    head, tail, nnz,
-	                    epochs_per_sample,
-	                    n_vertices,
-	                    move_other,
-	                    epochs_per_negative_sample,
-	                    epoch_of_next_negative_sample,
-	                    epoch_of_next_sample,
-	                    alpha,
-	                    n,
-	                    gamma,
-	                    seed,
-	                    *params
-	                );
-
-                    if (params->callback)
-                        params->callback->on_epoch_end(head_embedding);
-
-                    alpha = params->initial_alpha * (1.0 - (T(n) / T(n_epochs)));
-	            }
-
-	            CUDA_CHECK(cudaFree(epochs_per_negative_sample));
-	            CUDA_CHECK(cudaFree(epoch_of_next_negative_sample));
-	            CUDA_CHECK(cudaFree(epoch_of_next_sample));
-	        }
-
-	        /**
-=======
 template <int TPB_X, typename T>
 void optimize_layout(T *head_embedding, int head_n, T *tail_embedding,
                      int tail_n, const int *head, const int *tail, int nnz,
@@ -340,6 +266,9 @@
       epoch_of_next_negative_sample, epoch_of_next_sample, alpha, n, gamma,
       seed, *params);
 
+    if (params->callback)
+        params->callback->on_epoch_end(head_embedding);
+
     alpha = params->initial_alpha * (1.0 - (T(n) / T(n_epochs)));
   }
 
@@ -349,7 +278,6 @@
 }
 
 /**
->>>>>>> 2a879d1a
 	         * Perform a fuzzy simplicial set embedding by minimizing
 	         * the fuzzy set cross entropy between the embeddings
 	         * and their 1-skeletons.
