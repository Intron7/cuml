/*
 * Copyright (c) 2019-2020, NVIDIA CORPORATION.
 *
 * Licensed under the Apache License, Version 2.0 (the "License");
 * you may not use this file except in compliance with the License.
 * You may obtain a copy of the License at
 *
 *     http://www.apache.org/licenses/LICENSE-2.0
 *
 * Unless required by applicable law or agreed to in writing, software
 * distributed under the License is distributed on an "AS IS" BASIS,
 * WITHOUT WARRANTIES OR CONDITIONS OF ANY KIND, either express or implied.
 * See the License for the specific language governing permissions and
 * limitations under the License.
 */

#include <cuml/manifold/umapparams.h>
#include "naive.cuh"

<<<<<<< HEAD
#include <sparse/coo.h>
=======
#include "sparse/coo.cuh"
>>>>>>> 0dcab16e

#pragma once

namespace UMAPAlgo {

namespace FuzzySimplSet {

using namespace ML;

/**
 * Calculates a fuzzy simplicial set of the input X and kNN results
 * @param n: number of rows in X
 * @param knn_indices: matrix of kNN indices size (nxn)
 * @param knn_dists: matrix of kNN dists size (nxn)
 * @param n_neighbors number of neighbors
 * @param coo input knn-graph
 * @param params umap parameters
 * @param alloc device allocator
 * @param stream cuda stream
 * @param algorithm algo type to choose
 */
template <int TPB_X, typename T>
void run(int n, const int64_t *knn_indices, const T *knn_dists, int n_neighbors,
         MLCommon::Sparse::COO<T> *coo, UMAPParams *params,
         std::shared_ptr<deviceAllocator> alloc, cudaStream_t stream,
         int algorithm = 0) {
  switch (algorithm) {
    case 0:
      Naive::launcher<TPB_X, T>(n, knn_indices, knn_dists, n_neighbors, coo,
                                params, alloc, stream);
      break;
  }
}
}  // namespace FuzzySimplSet
};  // namespace UMAPAlgo<|MERGE_RESOLUTION|>--- conflicted
+++ resolved
@@ -17,11 +17,7 @@
 #include <cuml/manifold/umapparams.h>
 #include "naive.cuh"
 
-<<<<<<< HEAD
-#include <sparse/coo.h>
-=======
-#include "sparse/coo.cuh"
->>>>>>> 0dcab16e
+#include <sparse/coo.cuh>
 
 #pragma once
 
