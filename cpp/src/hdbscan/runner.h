/*
 * Copyright (c) 2021-2022, NVIDIA CORPORATION.
 *
 * Licensed under the Apache License, Version 2.0 (the "License");
 * you may not use this file except in compliance with the License.
 * You may obtain a copy of the License at
 *
 *     http://www.apache.org/licenses/LICENSE-2.0
 *
 * Unless required by applicable law or agreed to in writing, software
 * distributed under the License is distributed on an "AS IS" BASIS,
 * WITHOUT WARRANTIES OR CONDITIONS OF ANY KIND, either express or implied.
 * See the License for the specific language governing permissions and
 * limitations under the License.
 */

#pragma once

#include <raft/core/device_resources.hpp>
#include <raft/core/resource/thrust_policy.hpp>
#include <raft/util/cudart_utils.hpp>

#include <raft/core/handle.hpp>
#include <raft/core/kvp.hpp>
#include <rmm/device_uvector.hpp>

#include <cuml/common/logger.hpp>

#include <raft/cluster/detail/agglomerative.cuh>
#include <raft/cluster/detail/mst.cuh>
#include <raft/sparse/coo.hpp>

#include "detail/condense.cuh"
#include "detail/extract.cuh"
#include "detail/reachability.cuh"
#include "detail/soft_clustering.cuh"
#include <cuml/cluster/hdbscan.hpp>

#include <thrust/device_ptr.h>
#include <thrust/extrema.h>
#include <thrust/gather.h>
#include <thrust/iterator/zip_iterator.h>
#include <thrust/transform.h>

namespace ML {
namespace HDBSCAN {

/**
 * Functor with reduction ops for performing fused 1-nn
 * computation and guaranteeing only cross-component
 * neighbors are considered.
 * @tparam value_idx
 * @tparam value_t
 */
template <typename value_idx, typename value_t>
struct FixConnectivitiesRedOp {
  value_t* core_dists;
  value_idx m;

<<<<<<< HEAD
  FixConnectivitiesRedOp(value_t* core_dists_, value_idx m_) : core_dists(core_dists_), m(m_){};
=======
  DI FixConnectivitiesRedOp() : colors(0), m(0) {}

  FixConnectivitiesRedOp(value_idx* colors_, value_t* core_dists_, value_idx m_)
    : colors(colors_), core_dists(core_dists_), m(m_){};
>>>>>>> dd432c68

  typedef typename raft::KeyValuePair<value_idx, value_t> KVP;
  DI void operator()(value_idx rit, KVP* out, const KVP& other) const
  {
    if (rit < m && other.value < std::numeric_limits<value_t>::max()) {
      value_t core_dist_rit   = core_dists[rit];
      value_t core_dist_other = max(core_dist_rit, max(core_dists[other.key], other.value));

      value_t core_dist_out;
      if (out->key > -1) {
        core_dist_out = max(core_dist_rit, max(core_dists[out->key], out->value));
      } else {
        core_dist_out = out->value;
      }

      bool smaller = core_dist_other < core_dist_out;
      out->key     = smaller ? other.key : out->key;
      out->value   = smaller ? core_dist_other : core_dist_out;
    }
  }

  DI KVP operator()(value_idx rit, const KVP& a, const KVP& b) const
  {
    if (rit < m && a.key > -1) {
      value_t core_dist_rit = core_dists[rit];
      value_t core_dist_a   = max(core_dist_rit, max(core_dists[a.key], a.value));

      value_t core_dist_b;
      if (b.key > -1) {
        core_dist_b = max(core_dist_rit, max(core_dists[b.key], b.value));
      } else {
        core_dist_b = b.value;
      }

      return core_dist_a < core_dist_b ? KVP(a.key, core_dist_a) : KVP(b.key, core_dist_b);
    }

    return b;
  }

  DI void init(value_t* out, value_t maxVal) const { *out = maxVal; }
  DI void init(KVP* out, value_t maxVal) const
  {
    out->key   = -1;
    out->value = maxVal;
  }

<<<<<<< HEAD
  void gather(const raft::resources& handle, value_idx* map)
  {
    thrust::gather(raft::resource::get_thrust_policy(handle), map, map + m, core_dists, core_dists);
  }

  void scatter(const raft::resources& handle, value_idx* map)
  {
    thrust::scatter(
      raft::resource::get_thrust_policy(handle), core_dists, core_dists + m, map, core_dists);
  }
=======
  DI void init_key(value_t& out, value_idx idx) const { return; }
  DI void init_key(KVP& out, value_idx idx) const { out.key = idx; }

  DI value_t get_value(KVP& out) const { return out.value; }
  DI value_t get_value(value_t& out) const { return out; }
>>>>>>> dd432c68
};

/**
 * Constructs a linkage by computing mutual reachability, mst, and
 * dendrogram. This is shared by HDBSCAN and Robust Single Linkage
 * since the two algorithms differ only in the cluster
 * selection and extraction.
 * @tparam value_idx
 * @tparam value_t
 * @param[in] handle raft handle for resource reuse
 * @param[in] X data points (size m * n)
 * @param[in] m number of rows
 * @param[in] n number of columns
 * @param[in] metric distance metric to use
 * @param[in] params hyper parameters
 * @param[in] core_dists buffer for storing core distances (size m)
 * @param[out] out output container object
 */
template <typename value_idx = int64_t, typename value_t = float>
void build_linkage(const raft::handle_t& handle,
                   const value_t* X,
                   size_t m,
                   size_t n,
                   raft::distance::DistanceType metric,
                   Common::HDBSCANParams& params,
                   value_t* core_dists,
                   Common::robust_single_linkage_output<value_idx, value_t>& out)
{
  auto stream = handle.get_stream();

  /**
   * Mutual reachability graph
   */
  rmm::device_uvector<value_idx> mutual_reachability_indptr(m + 1, stream);
  // Note that (min_samples+1) is parsed while allocating space for the COO matrix and to the
  // mutual_reachability_graph function. This was done to account for self-loops in the knn graph
  // and be consistent with Scikit learn Contrib.
  raft::sparse::COO<value_t, value_idx> mutual_reachability_coo(stream,
                                                                (params.min_samples + 1) * m * 2);

  detail::Reachability::mutual_reachability_graph(handle,
                                                  X,
                                                  (size_t)m,
                                                  (size_t)n,
                                                  metric,
                                                  params.min_samples + 1,
                                                  params.alpha,
                                                  mutual_reachability_indptr.data(),
                                                  core_dists,
                                                  mutual_reachability_coo);

  /**
   * Construct MST sorted by weights
   */

  rmm::device_uvector<value_idx> color(m, stream);
  FixConnectivitiesRedOp<value_idx, value_t> red_op(core_dists, m);
  // during knn graph connection
  raft::cluster::detail::build_sorted_mst(handle,
                                          X,
                                          mutual_reachability_indptr.data(),
                                          mutual_reachability_coo.cols(),
                                          mutual_reachability_coo.vals(),
                                          m,
                                          n,
                                          out.get_mst_src(),
                                          out.get_mst_dst(),
                                          out.get_mst_weights(),
                                          color.data(),
                                          mutual_reachability_coo.nnz,
                                          red_op,
                                          metric,
                                          (size_t)10);

  /**
   * Perform hierarchical labeling
   */
  size_t n_edges = m - 1;

  raft::cluster::detail::build_dendrogram_host(handle,
                                               out.get_mst_src(),
                                               out.get_mst_dst(),
                                               out.get_mst_weights(),
                                               n_edges,
                                               out.get_children(),
                                               out.get_deltas(),
                                               out.get_sizes());
}

template <typename value_idx = int64_t, typename value_t = float>
void _fit_hdbscan(const raft::handle_t& handle,
                  const value_t* X,
                  size_t m,
                  size_t n,
                  raft::distance::DistanceType metric,
                  Common::HDBSCANParams& params,
                  value_idx* labels,
                  value_t* core_dists,
                  Common::hdbscan_output<value_idx, value_t>& out)
{
  auto stream      = handle.get_stream();
  auto exec_policy = handle.get_thrust_policy();

  int min_cluster_size = params.min_cluster_size;

  build_linkage(handle, X, m, n, metric, params, core_dists, out);

  /**
   * Condense branches of tree according to min cluster size
   */
  detail::Condense::build_condensed_hierarchy(handle,
                                              out.get_children(),
                                              out.get_deltas(),
                                              out.get_sizes(),
                                              min_cluster_size,
                                              m,
                                              out.get_condensed_tree());

  /**
   * Extract labels from stability
   */

  rmm::device_uvector<value_t> tree_stabilities(out.get_condensed_tree().get_n_clusters(),
                                                handle.get_stream());

  rmm::device_uvector<value_idx> label_map(out.get_condensed_tree().get_n_clusters(),
                                           handle.get_stream());
  value_idx n_selected_clusters =
    detail::Extract::extract_clusters(handle,
                                      out.get_condensed_tree(),
                                      m,
                                      labels,
                                      tree_stabilities.data(),
                                      out.get_probabilities(),
                                      label_map.data(),
                                      params.cluster_selection_method,
                                      out._get_inverse_label_map(),
                                      params.allow_single_cluster,
                                      params.max_cluster_size,
                                      params.cluster_selection_epsilon);

  out.set_n_clusters(n_selected_clusters);

  auto lambdas_ptr   = thrust::device_pointer_cast(out.get_condensed_tree().get_lambdas());
  value_t max_lambda = *(thrust::max_element(
    exec_policy, lambdas_ptr, lambdas_ptr + out.get_condensed_tree().get_n_edges()));

  detail::Stability::get_stability_scores(handle,
                                          labels,
                                          tree_stabilities.data(),
                                          out.get_condensed_tree().get_n_clusters(),
                                          max_lambda,
                                          m,
                                          out.get_stabilities(),
                                          label_map.data());

  /**
   * Normalize labels so they are drawn from a monotonically increasing set
   * starting at 0 even in the presence of noise (-1)
   */

  thrust::transform(exec_policy,
                    labels,
                    labels + m,
                    out.get_labels(),
                    [label_map = label_map.data()] __device__(value_idx label) {
                      if (label != -1) return label_map[label];
                      return -1;
                    });
}

};  // end namespace HDBSCAN
};  // end namespace ML<|MERGE_RESOLUTION|>--- conflicted
+++ resolved
@@ -57,14 +57,9 @@
   value_t* core_dists;
   value_idx m;
 
-<<<<<<< HEAD
+  DI FixConnectivitiesRedOp() : m(0) {}
+
   FixConnectivitiesRedOp(value_t* core_dists_, value_idx m_) : core_dists(core_dists_), m(m_){};
-=======
-  DI FixConnectivitiesRedOp() : colors(0), m(0) {}
-
-  FixConnectivitiesRedOp(value_idx* colors_, value_t* core_dists_, value_idx m_)
-    : colors(colors_), core_dists(core_dists_), m(m_){};
->>>>>>> dd432c68
 
   typedef typename raft::KeyValuePair<value_idx, value_t> KVP;
   DI void operator()(value_idx rit, KVP* out, const KVP& other) const
@@ -112,7 +107,12 @@
     out->value = maxVal;
   }
 
-<<<<<<< HEAD
+  DI void init_key(value_t& out, value_idx idx) const { return; }
+  DI void init_key(KVP& out, value_idx idx) const { out.key = idx; }
+
+  DI value_t get_value(KVP& out) const { return out.value; }
+  DI value_t get_value(value_t& out) const { return out; }
+
   void gather(const raft::resources& handle, value_idx* map)
   {
     thrust::gather(raft::resource::get_thrust_policy(handle), map, map + m, core_dists, core_dists);
@@ -123,13 +123,6 @@
     thrust::scatter(
       raft::resource::get_thrust_policy(handle), core_dists, core_dists + m, map, core_dists);
   }
-=======
-  DI void init_key(value_t& out, value_idx idx) const { return; }
-  DI void init_key(KVP& out, value_idx idx) const { out.key = idx; }
-
-  DI value_t get_value(KVP& out) const { return out.value; }
-  DI value_t get_value(value_t& out) const { return out; }
->>>>>>> dd432c68
 };
 
 /**
