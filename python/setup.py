#
# Copyright (c) 2018, NVIDIA CORPORATION.
#
# Licensed under the Apache License, Version 2.0 (the "License");
# you may not use this file except in compliance with the License.
# You may obtain a copy of the License at
#
#     http://www.apache.org/licenses/LICENSE-2.0
#
# Unless required by applicable law or agreed to in writing, software
# distributed under the License is distributed on an "AS IS" BASIS,
# WITHOUT WARRANTIES OR CONDITIONS OF ANY KIND, either express or implied.
# See the License for the specific language governing permissions and
# limitations under the License.
#

from setuptools import setup, find_packages
from setuptools.extension import Extension
from Cython.Build import cythonize
import os
import versioneer
from distutils.sysconfig import get_python_lib


install_requires = [
    'numpy',
    'cython'
]

cuda_include_dir = '/usr/local/cuda/include'
cuda_lib_dir = "/usr/local/cuda/lib"

if os.environ.get('CUDA_HOME', False):
    cuda_lib_dir = os.path.join(os.environ.get('CUDA_HOME'), 'lib64')
    cuda_include_dir = os.path.join(os.environ.get('CUDA_HOME'), 'include')

extensions = [
    Extension("*",
              sources=['cuml/*/*.pyx'],
              include_dirs=['../cuML/src',
                            '../cuML/external',
                            '../cuML/external/ml-prims/src',
                            '../cuML/external/ml-prims/external/cutlass',
                            '../cuML/external/cutlass',
                            '../cuML/external/ml-prims/external/cub',
                            cuda_include_dir],
              library_dirs=[get_python_lib()],
<<<<<<< HEAD
              runtime_library_dirs=["/usr/local/cuda/lib64"],
=======
              runtime_library_dirs=[cuda_lib_dir],
>>>>>>> e4b26d9a
              libraries=['cuda', 'cuml'],
              language='c++',
              extra_compile_args=['-std=c++11'])
]

setup(name='cuml',
      description="cuML - RAPIDS ML Algorithms",
      version=versioneer.get_version(),
      classifiers=[
        "Intended Audience :: Developers",
        "Programming Language :: Python",
        "Programming Language :: Python :: 3.6",
        "Programming Language :: Python :: 3.7"
      ],
      author="NVIDIA Corporation",
      setup_requires=['cython'],
      ext_modules=cythonize(extensions),
      packages=find_packages(include=['cuml', 'cuml.*']),
      install_requires=install_requires,
      license="Apache",
      cmdclass=versioneer.get_cmdclass(),
      zip_safe=False
      )<|MERGE_RESOLUTION|>--- conflicted
+++ resolved
@@ -45,11 +45,7 @@
                             '../cuML/external/ml-prims/external/cub',
                             cuda_include_dir],
               library_dirs=[get_python_lib()],
-<<<<<<< HEAD
-              runtime_library_dirs=["/usr/local/cuda/lib64"],
-=======
               runtime_library_dirs=[cuda_lib_dir],
->>>>>>> e4b26d9a
               libraries=['cuda', 'cuml'],
               language='c++',
               extra_compile_args=['-std=c++11'])
