--- conflicted
+++ resolved
@@ -22,12 +22,8 @@
 from cuml.neighbors.nearest_neighbors import NearestNeighbors
 
 from cuml.common.array import CumlArray
-<<<<<<< HEAD
-from cuml.utils import input_to_cuml_array
 import cuml.common.logger as logger
-=======
 from cuml.common import input_to_cuml_array
->>>>>>> fe07a73f
 
 import numpy as np
 import cupy as cp
