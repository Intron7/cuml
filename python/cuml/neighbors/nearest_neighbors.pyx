--- conflicted
+++ resolved
@@ -228,15 +228,13 @@
 
         """
 
-<<<<<<< HEAD
         if self._should_downcast:
             warnings.warn("Parameter should_downcast is deprecated, use "
                           "convert_dtype in fit, fit_transform and transform "
                           " methods instead. ")
             convert_dtype = True
-=======
+
         self.__del__()
->>>>>>> 8761eb27
 
         if len(X.shape) != 2:
             raise ValueError("data should be two dimensional")
