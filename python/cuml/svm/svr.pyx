# Copyright (c) 2019-2020, NVIDIA CORPORATION.
#
# Licensed under the Apache License, Version 2.0 (the "License");
# you may not use this file except in compliance with the License.
# You may obtain a copy of the License at
#
#     http://www.apache.org/licenses/LICENSE-2.0
#
# Unless required by applicable law or agreed to in writing, software
# distributed under the License is distributed on an "AS IS" BASIS,
# WITHOUT WARRANTIES OR CONDITIONS OF ANY KIND, either express or implied.
# See the License for the specific language governing permissions and
# limitations under the License.
#

# cython: profile=False
# distutils: language = c++
# cython: embedsignature = True
# cython: language_level = 3

import ctypes
import cudf
import cupy
import numpy as np

from numba import cuda

from cython.operator cimport dereference as deref
from libc.stdint cimport uintptr_t

from cuml.common.array import CumlArray
from cuml.common.base import Base
from cuml.common.base import RegressorMixin
from cuml.common.doc_utils import generate_docstring
from cuml.metrics import r2_score
from cuml.common.handle cimport cumlHandle
from cuml.common import input_to_cuml_array
from libcpp cimport bool, nullptr
from cuml.svm.svm_base import SVMBase

cdef extern from "cuml/matrix/kernelparams.h" namespace "MLCommon::Matrix":
    enum KernelType:
        LINEAR, POLYNOMIAL, RBF, TANH

    cdef struct KernelParams:
        KernelType kernel
        int degree
        double gamma
        double coef0

cdef extern from "cuml/svm/svm_parameter.h" namespace "ML::SVM":
    enum SvmType:
        C_SVC, NU_SVC, EPSILON_SVR, NU_SVR

    cdef struct svmParameter:
        # parameters for trainig
        double C
        double cache_size
        int max_iter
        int nochange_steps
        double tol
        int verbosity
        double epsilon
        SvmType svmType

cdef extern from "cuml/svm/svm_model.h" namespace "ML::SVM":
    cdef cppclass svmModel[math_t]:
        # parameters of a fitted model
        int n_support
        int n_cols
        math_t b
        math_t *dual_coefs
        math_t *x_support
        int *support_idx
        int n_classes
        math_t *unique_labels

cdef extern from "cuml/svm/svc.hpp" namespace "ML::SVM":

    cdef void svcFit[math_t](const cumlHandle &handle, math_t *input,
                             int n_rows, int n_cols, math_t *labels,
                             const svmParameter &param,
                             KernelParams &kernel_params,
                             svmModel[math_t] &model,
                             const math_t *sample_weight) except+

    cdef void svcPredict[math_t](
        const cumlHandle &handle, math_t *input, int n_rows, int n_cols,
        KernelParams &kernel_params, const svmModel[math_t] &model,
        math_t *preds, math_t buffer_size, bool predict_class) except +

    cdef void svmFreeBuffers[math_t](const cumlHandle &handle,
                                     svmModel[math_t] &m) except +

cdef extern from "cuml/svm/svr.hpp" namespace "ML::SVM":

    cdef void svrFit[math_t](const cumlHandle &handle, math_t *X,
                             int n_rows, int n_cols, math_t *y,
                             const svmParameter &param,
                             KernelParams &kernel_params,
                             svmModel[math_t] &model,
                             const math_t *sample_weight) except+


class SVR(SVMBase, RegressorMixin):
    """
    SVR (Epsilon Support Vector Regression)

    Construct an SVC classifier for training and predictions.

    Parameters
    ----------
    handle : cuml.Handle
        If it is None, a new one is created for this class
    C : float (default = 1.0)
        Penalty parameter C
    kernel : string (default='rbf')
        Specifies the kernel function. Possible options: 'linear', 'poly',
        'rbf', 'sigmoid'. Currently precomputed kernels are not supported.
    degree : int (default=3)
        Degree of polynomial kernel function.
    gamma : float or string (default = 'scale')
        Coefficient for rbf, poly, and sigmoid kernels. You can specify the
        numeric value, or use one of the following options:

        - 'auto': gamma will be set to ``1 / n_features``
        - 'scale': gamma will be se to ``1 / (n_features * X.var())``

    coef0 : float (default = 0.0)
        Independent term in kernel function, only signifficant for poly and
        sigmoid
    tol : float (default = 1e-3)
        Tolerance for stopping criterion.
    epsilon: float (default = 0.1)
        epsilon parameter of the epsiron-SVR model. There is no penalty
        associated to points that are predicted within the epsilon-tube
        around the target values.
    cache_size : float (default = 200 MiB)
        Size of the kernel cache during training in MiB. The default is a
        conservative value, increase it to improve the training time, at
        the cost of higher memory footprint. After training the kernel
        cache is deallocated.
        During prediction, we also need a temporary space to store kernel
        matrix elements (this can be signifficant if n_support is large).
        The cache_size variable sets an upper limit to the prediction
        buffer as well.
    max_iter : int (default = 100*n_samples)
        Limit the number of outer iterations in the solver
    nochange_steps : int (default = 1000)
        We monitor how much our stopping criteria changes during outer
        iterations. If it does not change (changes less then 1e-3*tol)
        for nochange_steps consecutive steps, then we stop training.
    verbose : int or boolean (default = False)
        verbosity level

    Attributes
    ----------
    n_support_ : int
        The total number of support vectors. Note: this will change in the
        future to represent number support vectors for each class (like
        in Sklearn, see Issue #956)
    support_ : int, shape = [n_support]
        Device array of suppurt vector indices
    support_vectors_ : float, shape [n_support, n_cols]
        Device array of support vectors
    dual_coef_ : float, shape = [1, n_support]
        Device array of coefficients for support vectors
    intercept_ : int
        The constant in the decision function
    fit_status_ : int
        0 if SVM is correctly fitted
    coef_ : float, shape [1, n_cols]
        Only available for linear kernels. It is the normal of the
        hyperplane.
        ``coef_ = sum_k=1..n_support dual_coef_[k] * support_vectors[k,:]``

    Notes
    -----

    For additional docs, see `Scikit-learn's SVR
    <https://scikit-learn.org/stable/modules/generated/sklearn.svm.SVR.html>`_.

    The solver uses the SMO method to fit the regressor. We use the Optimized
    Hierarchical Decomposition [1]_ variant of the SMO algorithm, similar to
    [2]_

    References
    ----------

    .. [1] J. Vanek et al. A GPU-Architecture Optimized Hierarchical
           Decomposition Algorithm for Support VectorMachine Training, IEEE
           Transactions on Parallel and Distributed Systems, vol 28, no 12,
           3330, (2017)

    .. [2] `Z. Wen et al. ThunderSVM: A Fast SVM Library on GPUs and CPUs,
           Journal of Machine Learning Research, 19, 1-5 (2018)
           <https://github.com/Xtra-Computing/thundersvm>`_

    Examples
    --------

    .. code-block:: python

        import numpy as np
        from cuml.svm import SVR
        X = np.array([[1], [2], [3], [4], [5]], dtype=np.float32)
        y = np.array([1.1, 4, 5, 3.9, 1.], dtype = np.float32)
        reg = SVR(kernel='rbf', gamma='scale', C=10, epsilon=0.1)
        reg.fit(X, y)
        print("Predicted values:", reg.predict(X))

    Output:

    .. code-block:: python

        Predicted values: [1.200474 3.8999617 5.100488 3.7995374 1.0995375]

    """
    def __init__(self, handle=None, C=1, kernel='rbf', degree=3,
                 gamma='scale', coef0=0.0, tol=1e-3, epsilon=0.1,
                 cache_size=200.0, max_iter=-1, nochange_steps=1000,
                 verbose=False):
        super(SVR, self).__init__(handle, C, kernel, degree, gamma, coef0, tol,
                                  cache_size, max_iter, nochange_steps,
                                  verbose, epsilon)
        self.svmType = EPSILON_SVR

    @generate_docstring()
    def fit(self, X, y, sample_weight=None, convert_dtype=True):
        """
        Fit the model with X and y.

        """
        self._set_n_features_in(X)
        self._set_output_type(X)
        cdef uintptr_t X_ptr, y_ptr

        X_m, self.n_rows, self.n_cols, self.dtype = \
            input_to_cuml_array(X, order='F')
        X_ptr = X_m.ptr

        convert_to_dtype = self.dtype if convert_dtype else None
        y_m, _, _, _ = \
            input_to_cuml_array(y, check_dtype=self.dtype,
                                convert_to_dtype=convert_to_dtype,
                                check_rows=self.n_rows, check_cols=1)

        y_ptr = y_m.ptr

        cdef uintptr_t sample_weight_ptr = <uintptr_t> nullptr
        if sample_weight is not None:
            sample_weight_m, _, _, _ = \
                input_to_cuml_array(sample_weight, check_dtype=self.dtype,
                                    convert_to_dtype=convert_to_dtype,
                                    check_rows=self.n_rows, check_cols=1)
            sample_weight_ptr = sample_weight_m.ptr

        self._dealloc()  # delete any previously fitted model
        self._coef_ = None

        cdef KernelParams _kernel_params = self._get_kernel_params(X_m)
        cdef svmParameter param = self._get_svm_params()
        cdef svmModel[float] *model_f
        cdef svmModel[double] *model_d
        cdef cumlHandle* handle_ = <cumlHandle*><size_t>self.handle.getHandle()

        if self.dtype == np.float32:
            model_f = new svmModel[float]()
            svrFit(handle_[0], <float*>X_ptr, <int>self.n_rows,
                   <int>self.n_cols, <float*>y_ptr, param, _kernel_params,
                   model_f[0], <float*>sample_weight_ptr)
            self._model = <uintptr_t>model_f
        elif self.dtype == np.float64:
            model_d = new svmModel[double]()
            svrFit(handle_[0], <double*>X_ptr, <int>self.n_rows,
                   <int>self.n_cols, <double*>y_ptr, param, _kernel_params,
                   model_d[0], <double*>sample_weight_ptr)
            self._model = <uintptr_t>model_d
        else:
            raise TypeError('Input data type should be float32 or float64')

        self._unpack_model()
        self._fit_status_ = 0
        self.handle.sync()

        del X_m
        del y_m

        return self

<<<<<<< HEAD
    def predict(self, X, convert_dtype=True):
=======
    @generate_docstring(return_values={'name': 'preds',
                                       'type': 'dense',
                                       'description': 'Predicted values',
                                       'shape': '(n_samples, 1)'})
    def predict(self, X):
>>>>>>> 39e8896d
        """
        Predicts the values for X.

        """

        return super(SVR, self).predict(X, False, convert_dtype)<|MERGE_RESOLUTION|>--- conflicted
+++ resolved
@@ -288,15 +288,11 @@
 
         return self
 
-<<<<<<< HEAD
-    def predict(self, X, convert_dtype=True):
-=======
     @generate_docstring(return_values={'name': 'preds',
                                        'type': 'dense',
                                        'description': 'Predicted values',
                                        'shape': '(n_samples, 1)'})
-    def predict(self, X):
->>>>>>> 39e8896d
+    def predict(self, X, convert_dtype=True):
         """
         Predicts the values for X.
 
