# Copyright (c) 2020, NVIDIA CORPORATION.
#
# Licensed under the Apache License, Version 2.0 (the "License");
# you may not use this file except in compliance with the License.
# You may obtain a copy of the License at
#
#     http://www.apache.org/licenses/LICENSE-2.0
#
# Unless required by applicable law or agreed to in writing, software
# distributed under the License is distributed on an "AS IS" BASIS,
# WITHOUT WARRANTIES OR CONDITIONS OF ANY KIND, either express or implied.
# See the License for the specific language governing permissions and
# limitations under the License.
import inspect

import cupy as cp
import numpy as np
import pandas as pd
from copy import deepcopy

from numba import cuda
from numbers import Number
from numba.cuda.cudadrv.devicearray import DeviceNDArray

from sklearn import datasets
from sklearn.datasets import make_classification, make_regression
from sklearn.model_selection import train_test_split

import cudf
import cuml
import pytest


def array_equal(a, b, unit_tol=1e-4, total_tol=1e-4, with_sign=True):
    """
    Utility function to compare 2 numpy arrays. Two individual elements
    are assumed equal if they are within `unit_tol` of each other, and two
    arrays are considered equal if less than `total_tol` percentage of
    elements are different.

    """

    a = to_nparray(a)
    b = to_nparray(b)

    if len(a) == 0 and len(b) == 0:
        return True

    if not with_sign:
        a, b = np.abs(a), np.abs(b)
    res = (np.sum(np.abs(a-b) > unit_tol)) / len(a) < total_tol
    return res


def get_pattern(name, n_samples):
    np.random.seed(0)
    random_state = 170

    if name == 'noisy_circles':
        data = datasets.make_circles(n_samples=n_samples, factor=.5, noise=.05)
        params = {'damping': .77, 'preference': -240,
                  'quantile': .2, 'n_clusters': 2}

    elif name == 'noisy_moons':
        data = datasets.make_moons(n_samples=n_samples, noise=.05)
        params = {'damping': .75, 'preference': -220, 'n_clusters': 2}

    elif name == 'varied':
        data = datasets.make_blobs(n_samples=n_samples,
                                   cluster_std=[1.0, 2.5, 0.5],
                                   random_state=random_state)
        params = {'eps': .18, 'n_neighbors': 2}

    elif name == 'blobs':
        data = datasets.make_blobs(n_samples=n_samples, random_state=8)
        params = {}

    elif name == 'aniso':
        X, y = datasets.make_blobs(n_samples=n_samples,
                                   random_state=random_state)
        transformation = [[0.6, -0.6], [-0.4, 0.8]]
        X_aniso = np.dot(X, transformation)
        data = (X_aniso, y)
        params = {'eps': .15, 'n_neighbors': 2}

    elif name == 'no_structure':
        data = np.random.rand(n_samples, 2), None
        params = {}

    return [data, params]


def normalize_clusters(a0, b0, n_clusters):
    a = to_nparray(a0)
    b = to_nparray(b0)

    c = deepcopy(b)

    for i in range(n_clusters):
        idx, = np.where(a == i)
        a_to_b = c[idx[0]]
        b[c == a_to_b] = i

    return a, b


def to_nparray(x):
    if isinstance(x, Number):
        return np.asarray([x])
    elif isinstance(x, pd.DataFrame):
        return x.values
    elif isinstance(x, cudf.DataFrame):
        return x.to_pandas().values
    elif isinstance(x, cudf.Series):
        return x.to_pandas().values
    elif isinstance(x, DeviceNDArray):
        return x.copy_to_host()
    elif isinstance(x, cp.ndarray):
        return cp.asnumpy(x)
    return np.asarray(x)


def clusters_equal(a0, b0, n_clusters, tol=1e-4):
    a, b = normalize_clusters(a0, b0, n_clusters)
    return array_equal(a, b, total_tol=tol)


def get_handle(use_handle, n_streams=0):
    if not use_handle:
        return None, None
    h = cuml.Handle(n_streams)
    s = cuml.cuda.Stream()
    h.setStream(s)
    return h, s


def small_regression_dataset(datatype):
    X, y = make_regression(n_samples=500, n_features=20,
                           n_informative=10, random_state=10)
    X = X.astype(datatype)
    y = y.astype(datatype)
    X_train, X_test, y_train, y_test = train_test_split(X, y, train_size=0.8,
                                                        random_state=0)

    return X_train, X_test, y_train, y_test


def small_classification_dataset(datatype):
    X, y = make_classification(n_samples=500, n_features=20,
                               n_informative=10, n_classes=2,
                               random_state=10)
    X = X.astype(datatype)
    y = y.astype(np.int32)
    X_train, X_test, y_train, y_test = train_test_split(X, y, train_size=0.8,
                                                        random_state=0)

    return X_train, X_test, y_train, y_test


def unit_param(*args, **kwargs):
    return pytest.param(*args, **kwargs, marks=pytest.mark.unit)


def quality_param(*args, **kwargs):
    return pytest.param(*args, **kwargs, marks=pytest.mark.quality)


def stress_param(*args, **kwargs):
    return pytest.param(*args, **kwargs, marks=pytest.mark.stress)


class ClassEnumerator:
    """Helper class to automatically pick up every models classes in a module.
    Filters out classes not inheriting from cuml.Base.

    Parameters
    ----------
    module: python module (ex: cuml.linear_regression)
        The module for which to retrieve models.
    exclude_classes: list of classes (optional)
        Those classes will be filtered out from the retrieved models.
    custom_constructors: dictionary of {class_name: lambda}
        Custom constructors to use instead of the default one.
        ex: {'LogisticRegression': lambda: cuml.LogisticRegression(handle=1)}
    """
    def __init__(self, module, exclude_classes=None, custom_constructors=None):
        self.module = module
        self.exclude_classes = exclude_classes or []
        self.custom_constructors = custom_constructors or []

    def _get_classes(self):
        return inspect.getmembers(self.module, inspect.isclass)

    def get_models(self):
        """Picks up every models classes from self.module.
        Filters out classes not inheriting from cuml.Base.

        Returns
        -------
        models: dictionary of {class_name: class|class_constructor}
            Dictionary of models in the module, except when a
            custom_constructor is specified, in that case the value is the
            specified custom_constructor.
        """
        classes = self._get_classes()
        models = {name: cls for name, cls in classes
                  if cls not in self.exclude_classes and
                  issubclass(cls, cuml.Base)}
        models.update(self.custom_constructors)
        return models


def get_classes_from_package(package):
    modules = [m for name, m in inspect.getmembers(package, inspect.ismodule)]
    classes = [ClassEnumerator(module).get_models() for module in modules]
    return {k: v for dictionary in classes for k, v in dictionary.items()}


def generate_random_labels(random_generation_lambda, seed=1234, as_cupy=False):
    """
    Generates random labels to act as ground_truth and predictions for tests.

    Parameters
    ----------
    random_generation_lambda : lambda function [numpy.random] -> ndarray
        A lambda function used to generate labels for either y_true or y_pred
        using a seeded numpy.random object.
    seed : int
        Seed for the numpy.random object.
    as_cupy : bool
        Choose return type of y_true and y_pred.
        True: returns Cupy ndarray
        False: returns Numba cuda DeviceNDArray

    Returns
    -------
    y_true, y_pred, np_y_true, np_y_pred : tuple
        y_true : Numba cuda DeviceNDArray or Cupy ndarray
            Random target values.
        y_pred : Numba cuda DeviceNDArray or Cupy ndarray
            Random predictions.
        np_y_true : Numpy ndarray
            Same as y_true but as a numpy ndarray.
        np_y_pred : Numpy ndarray
            Same as y_pred but as a numpy ndarray.
    """
    rng = np.random.RandomState(seed)  # makes it reproducible
    a = random_generation_lambda(rng)
    b = random_generation_lambda(rng)

<<<<<<< HEAD
    return cuda.to_device(a), cuda.to_device(b)
=======
    if as_cupy:
        return cp.array(a), cp.array(b), a, b
    else:
        return cuda.to_device(a), cuda.to_device(b), a, b
>>>>>>> 0d9130de


def score_labeling_with_handle(func, ground_truth, predictions, use_handle,
                               dtype=np.int32):
<<<<<<< HEAD
=======
    """Test helper to standardize inputs between sklearn and our prims metrics.

    Using this function we can pass python lists as input of a test just like
    with sklearn as well as an option to use handle with our metrics.
    """
>>>>>>> 0d9130de
    a = cp.array(ground_truth, dtype=dtype)
    b = cp.array(predictions, dtype=dtype)

    handle, stream = get_handle(use_handle)

    return func(a, b, handle=handle)<|MERGE_RESOLUTION|>--- conflicted
+++ resolved
@@ -248,26 +248,19 @@
     a = random_generation_lambda(rng)
     b = random_generation_lambda(rng)
 
-<<<<<<< HEAD
-    return cuda.to_device(a), cuda.to_device(b)
-=======
     if as_cupy:
         return cp.array(a), cp.array(b), a, b
     else:
         return cuda.to_device(a), cuda.to_device(b), a, b
->>>>>>> 0d9130de
 
 
 def score_labeling_with_handle(func, ground_truth, predictions, use_handle,
                                dtype=np.int32):
-<<<<<<< HEAD
-=======
     """Test helper to standardize inputs between sklearn and our prims metrics.
 
     Using this function we can pass python lists as input of a test just like
     with sklearn as well as an option to use handle with our metrics.
     """
->>>>>>> 0d9130de
     a = cp.array(ground_truth, dtype=dtype)
     b = cp.array(predictions, dtype=dtype)
 
